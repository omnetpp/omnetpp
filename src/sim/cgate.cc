//========================================================================
//  CGATE.CC - part of
//
//                 OMNeT++/OMNEST
//              Discrete System Simulation in C++
//
//   Member functions of
//    cGate      : a module gate
//
//  Author: Andras Varga
//
//========================================================================

/*--------------------------------------------------------------*
  Copyright (C) 1992-2008 Andras Varga
  Copyright (C) 2006-2008 OpenSim Ltd.

  This file is distributed WITHOUT ANY WARRANTY. See the file
  `license' for details on this and other legal matters.
*--------------------------------------------------------------*/

#include <math.h>            // pow
#include <stdio.h>           // sprintf
#include <string.h>          // strcpy
#include "cmessage.h"
#include "cmodule.h"
#include "carray.h"
#include "cenvir.h"
#include "csimulation.h"
#include "globals.h"
#include "cgate.h"
#include "cchannel.h"
#include "cdataratechannel.h"
#include "cdisplaystring.h"
#include "ccomponenttype.h"
#include "stringutil.h"
#include "stringpool.h"
#include "simutil.h"
#include "cmodelchange.h"

USING_NAMESPACE

using std::ostream;


/*
 * Interpretation of gate Ids (32-bit int):
 *     H (12+ bits) + L (20 bits)
 *
 * When H=0: nonvector gate
 *     L/2 = descIndex
 *     L&1 = 0: inputgate, 1: outputgate
 *   note: this allows ~500,000 scalar gates
 *
 * When H>0: vector gate
 *     H = descIndex+1  (so that H>0)
 *     bit19 of L = input (0) or output (1)
 *     bits0..18 of L = array index into inputgate[] or outputgate[]
 *   note: gateId must not be negative (for historical reasons, -1 is used as "none"),
 *         so H is effectively 11 bits, allowing ~2046 vector gates max.
 *   note2: 19 bits allow a maximum vector size of ~500,000
 *
 * Mostly affected methods are cGate::getId() and cModule::gate(int id).
 */


// non-refcounting pool for gate fullnames
static CommonStringPool gateFullnamePool;


cGate::Name::Name(const char *name, Type type)
{
    this->name = name;
    this->type = type;
    if (type==cGate::INOUT) {
        namei = opp_concat(name, "$i");
        nameo = opp_concat(name, "$o");
    }
}

bool cGate::Name::operator<(const Name& other) const
{
    int d = opp_strcmp(name.c_str(), other.name.c_str());
    if (d<0)
        return true;
    else if (d>0)
        return false;
    else
        return type < other.type;
}

cGate::cGate()
{
    desc = NULL;
    pos = 0;
    prevgatep = nextgatep = NULL;
    channelp = NULL;
}

cGate::~cGate()
{
    dropAndDelete(channelp);
}

void cGate::clearFullnamePool()
{
    gateFullnamePool.clear();
}

void cGate::forEachChild(cVisitor *v)
{
    if (channelp)
        v->visit(channelp);
}

const char *cGate::getBaseName() const
{
    return desc->namep->name.c_str();
}

const char *cGate::getName() const
{
    if (desc->namep->type==INOUT)
        return desc->isInput(this) ? desc->namep->namei.c_str() : desc->namep->nameo.c_str();
    else
        return desc->namep->name.c_str();
}

const char *cGate::getNameSuffix() const
{
    if (desc->namep->type==INOUT)
        return desc->isInput(this) ? "$i" : "$o";
    else
        return "";
}

const char *cGate::getFullName() const
{
    // if not in a vector, normal getName() will do
    if (!isVector())
        return getName();

    // otherwise, produce fullname in a temp buffer, and return its stringpooled copy
    // note: this implementation assumes that this method will be called infrequently
    // (ie. we reproduce the string every time).
    if (opp_strlen(getName()) > 100)
        throw cRuntimeError(this, "getFullName(): gate name too long, should be under 100 characters");

    static char tmp[128];
    strcpy(tmp, getName());
    opp_appendindex(tmp, getIndex());
    return gateFullnamePool.get(tmp); // non-refcounted stringpool
}

std::string cGate::info() const
{
    const char *arrow;
    cGate const *g;
    cGate const *conng;
    cChannel const *chan;

    if (getType()==OUTPUT)
        {arrow = "--> "; g = nextgatep; conng = this; chan = channelp; }
    else if (getType()==INPUT)
        {arrow = "<-- "; g = prevgatep; conng = prevgatep; chan = prevgatep ? prevgatep->channelp : NULL;}
    else
        ASSERT(0);  // a cGate is never INOUT

    // append useful info to buf
    if (!g)
        return "not connected";

    std::stringstream out;
    out << arrow;

    out << (g->getOwnerModule()==getOwnerModule()->getParentModule() ? "<parent>" : g->getOwnerModule()->getFullName());
    out << "." << g->getFullName();

    if (chan)
        out << ", " << chan->getComponentType()->getFullName() << " " << chan->info();

    return out.str();
}

cObject *cGate::getOwner() const
{
    // note: this function cannot go inline because of circular dependencies
    return desc->ownerp;
}

cModule *cGate::getOwnerModule() const
{
    return desc->ownerp;
}

int cGate::getId() const
{
    int descIndex = desc - desc->ownerp->descv;
    int id;
    if (!desc->isVector())
        id = (descIndex<<1)|(pos&1);
    else
        // note: we use descIndex+1 otherwise h could remain zero after <<LBITS
        id = ((descIndex+1)<<GATEID_LBITS) | ((pos&1)<<(GATEID_LBITS-1)) | (pos>>2);
    return id;
}

const char *cGate::getTypeName(Type t)
{
    switch (t) {
        case INPUT: return "input";
        case OUTPUT: return "output";
        case INOUT: return "inout";
        default: return "(unknown type)";
    }
}

cProperties *cGate::getProperties() const
{
    cComponent *component = check_and_cast<cComponent *>(getOwner());
    cComponentType *componentType = component->getComponentType();
    cProperties *props = componentType->getGateProperties(getBaseName());
    return props;
}

cChannel *cGate::connectTo(cGate *g, cChannel *chan, bool leaveUninitialized)
{
    if (nextgatep)
        throw cRuntimeError(this, "connectTo(): gate already connected");
    if (!g)
        throw cRuntimeError(this, "connectTo(): destination gate cannot be NULL pointer");
    if (g->prevgatep)
        throw cRuntimeError(this, "connectTo(): destination gate already connected");

    // notify pre-change listeners
    cModule *mod = getOwnerModule();
    if (mod->hasListeners(PRE_MODEL_CHANGE)) {
        cPreGateConnectNotification tmp;
        tmp.gate = this;
        tmp.targetGate = g;
        tmp.channel = chan;
        mod->emit(PRE_MODEL_CHANGE, &tmp);
    }
    cGate *pathStartGate = getPathStartGate();
    cGate *pathEndGate = g->getPathEndGate();
    cModule *pathStartModule = pathStartGate->getOwnerModule();
    cModule *pathEndModule = pathEndGate->getOwnerModule();
    if (pathStartModule->hasListeners(PRE_MODEL_CHANGE) || pathEndModule->hasListeners(PRE_MODEL_CHANGE)) {
        cPrePathCreateNotification tmp;
        tmp.pathStartGate = pathStartGate;
        tmp.pathEndGate = pathEndGate;
        tmp.changedGate = this;
        pathStartModule->emit(PRE_MODEL_CHANGE, &tmp);
        pathEndModule->emit(PRE_MODEL_CHANGE, &tmp);
    }

    // build new connection
    nextgatep = g;
    nextgatep->prevgatep = this;
    if (chan)
        installChannel(chan);

    checkChannels();

    // notify envir
    if (chan)
        ev.configure(chan);
    EVCB.connectionCreated(this);

    // initialize the channel here, to simplify dynamic connection creation.
    // Heuristics: if parent module is not yet initialized, we expect that
    // this channel will be initialized as part of it, so don't do it here;
    // otherwise initialize the channel now.
    if (chan && !leaveUninitialized && (!chan->getParentModule() || chan->getParentModule()->initialized()))
        chan->callInitialize();

    // notify post-change listeners
    if (mod->hasListeners(POST_MODEL_CHANGE)) {
        cPostGateConnectNotification tmp;
        tmp.gate = this;
        mod->emit(POST_MODEL_CHANGE, &tmp);
    }
    if (pathStartModule->hasListeners(POST_MODEL_CHANGE) || pathEndModule->hasListeners(POST_MODEL_CHANGE)) {
        cPostPathCreateNotification tmp;
        tmp.pathStartGate = pathStartGate;
        tmp.pathEndGate = pathEndGate;
        tmp.changedGate = this;
        pathStartModule->emit(POST_MODEL_CHANGE, &tmp);
        pathEndModule->emit(POST_MODEL_CHANGE, &tmp);
    }

    return chan;
}

void cGate::installChannel(cChannel *chan)
{
    ASSERT(channelp==NULL && chan!=NULL);
    channelp = chan;
    channelp->setSourceGate(this);
    take(channelp);

    // update cached signal state
    channelp->repairSignalFlags();
}

void cGate::disconnect()
{
    if (!nextgatep)
        return;

    // notify pre-change listeners
    cModule *mod = getOwnerModule();
    if (mod->hasListeners(PRE_MODEL_CHANGE)) {
        cPreGateDisconnectNotification tmp;
        tmp.gate = this;
        mod->emit(PRE_MODEL_CHANGE, &tmp);
    }
    cGate *pathStartGate = getPathStartGate();
    cGate *pathEndGate = nextgatep->getPathEndGate();
    cModule *pathStartModule = pathStartGate->getOwnerModule();
    cModule *pathEndModule = pathEndGate->getOwnerModule();
    if (pathStartModule->hasListeners(PRE_MODEL_CHANGE) || pathEndModule->hasListeners(PRE_MODEL_CHANGE)) {
        cPrePathCutNotification tmp;
        tmp.pathStartGate = pathStartGate;
        tmp.pathEndGate = pathEndGate;
        tmp.changedGate = this;
        pathStartModule->emit(PRE_MODEL_CHANGE, &tmp);
        pathEndModule->emit(PRE_MODEL_CHANGE, &tmp);
    }

    // notify envir that old conn gets removed
    EVCB.connectionDeleted(this);

    // remove connection (but preserve channel object for the notification)
    cGate *oldnextgatep = nextgatep;
    nextgatep->prevgatep = NULL;
    nextgatep = NULL;

    cChannel *oldchannelp = channelp;
    channelp = NULL;

    // notify post-change listeners
    if (mod->hasListeners(POST_MODEL_CHANGE)) {
        cPostGateDisconnectNotification tmp;
        tmp.gate = this;
        tmp.targetGate = oldnextgatep;
        tmp.channel = oldchannelp;
        mod->emit(POST_MODEL_CHANGE, &tmp);
    }
    if (pathStartModule->hasListeners(POST_MODEL_CHANGE) || pathEndModule->hasListeners(POST_MODEL_CHANGE)) {
        cPostPathCutNotification tmp;
        tmp.pathStartGate = pathStartGate;
        tmp.pathEndGate = pathEndGate;
        tmp.changedGate = this;
        pathStartModule->emit(POST_MODEL_CHANGE, &tmp);
        pathEndModule->emit(POST_MODEL_CHANGE, &tmp);
    }

    // delete channel object
    dropAndDelete(oldchannelp);
}

void cGate::checkChannels() const
{
    int n = 0;
    for (const cGate *g=getPathStartGate(); g->nextgatep!=NULL; g=g->nextgatep)
        if (g->channelp && g->channelp->isTransmissionChannel())
            n++;
    if (n>1)
        throw cRuntimeError("More than one channel with data rate found in the "
                            "connection path between gates %s and %s",
                            getPathStartGate()->getFullPath().c_str(),
                            getPathEndGate()->getFullPath().c_str());
}

cChannel *cGate::reconnectWith(cChannel *channel, bool leaveUninitialized)
{
    cGate *otherGate = getNextGate();
    if (!otherGate)
        throw cRuntimeError(this, "reconnectWith(): gate must be already connected");
    disconnect();
    return connectTo(otherGate, channel, leaveUninitialized);
}

cGate *cGate::getPathStartGate() const
{
    const cGate *g;
    for (g=this; g->prevgatep!=NULL; g=g->prevgatep);
    return const_cast<cGate *>(g);
}

cGate *cGate::getPathEndGate() const
{
    const cGate *g;
    for (g=this; g->nextgatep!=NULL; g=g->nextgatep);
    return const_cast<cGate *>(g);
}

void cGate::setDeliverOnReceptionStart(bool d)
{
    if (!getOwnerModule()->isSimple())
        throw cRuntimeError(this, "setDeliverOnReceptionStart() may only be invoked on a simple module gate");
    if (getType() != INPUT)
        throw cRuntimeError(this, "setDeliverOnReceptionStart() may only be invoked on an input gate");

    // set b1 on pos
    if (d)
        pos|=2;
    else
        pos&=~2;
}

bool cGate::deliver(cMessage *msg, simtime_t t)
{
    if (!nextgatep)
    {
        getOwnerModule()->arrived(msg, this, t);
        return true;
    }
    else if (!channelp)
    {
        EVCB.messageSendHop(msg, this);
        return nextgatep->deliver(msg, t);
    }
    else
    {
        if (!channelp->initialized())
            throw cRuntimeError(channelp, "Channel not initialized (did you forget to invoke "
                                          "callInitialize() for a dynamically created channel or "
                                          "a dynamically created compound module that contains it?)");
        if (!channelp->isTransmissionChannel())
        {
<<<<<<< HEAD
            if (!channelp->initialized())
                throw cRuntimeError(channelp, "Channel not initialized (did you forget to invoke "
                                              "callInitialize() for a dynamically created channel or "
                                              "a dynamically created compound module that contains it?)");
            cChannel::result_t tmp;
            channelp->process(msg, t, tmp);
            if (tmp.deleteMessage)
                return false;
            EVCB.messageSendHop(msg, this, tmp.delay, tmp.duration);
=======
            cChannel::result_t tmp;
            channelp->process(msg, t, tmp);
            if (tmp.discard)
                return false;
            EVCB.messageSendHop(msg, this, tmp.delay, SIMTIME_ZERO); // tmp.duration ignored for non-transmission channels
>>>>>>> cfad593b
            return nextgatep->deliver(msg, t + tmp.delay);
        }
        else
        {
            // transmission channel:
            // channel must be idle
            if (channelp->getTransmissionFinishTime() > t)
                throw cRuntimeError("Error sending message (%s)%s on gate %s: channel is currently "
                                    "busy with an ongoing transmission -- please rewrite the sender "
                                    "simple module to only send when the previous transmission has "
                                    "already finished, using cGate::getTransmissionFinishTime(), scheduleAt(), "
                                    "and possibly a cQueue for storing messages waiting to be transmitted",
                                    msg->getClassName(), msg->getFullName(), getFullPath().c_str());

            // message must not have its duration set already
            bool isPacket = msg->isPacket();
            if (isPacket && ((cPacket *)msg)->getDuration() != SIMTIME_ZERO)
                throw cRuntimeError(this, "Packet (%s)%s already has a duration set; there "
                    "may be more than one channel with data rate in the connection path, or "
                    "it was sent with a sendDirect() call that specified duration as well",
                    msg->getClassName(), msg->getName());

            // process
            cChannel::result_t tmp;
            channelp->process(msg, t, tmp);
            if (tmp.discard)
                return false;
            if (isPacket)
                ((cPacket *)msg)->setDuration(tmp.duration);
            EVCB.messageSendHop(msg, this, tmp.delay, tmp.duration);
            return nextgatep->deliver(msg, t + tmp.delay);
        }
    }
}

cChannel *cGate::getTransmissionChannel() const
{
    for (const cGate *g=this; g->nextgatep!=NULL; g=g->nextgatep)
        if (g->channelp && g->channelp->isTransmissionChannel())
            return g->channelp;

    // datarate channel not found, try to issue a helpful error message
    if (nextgatep)
        throw cRuntimeError("No datarate channel found in the connection path "
                            "between gates %s and %s", getFullPath().c_str(),
                            getPathEndGate()->getFullPath().c_str());
    else if (getType()==OUTPUT)
        throw cRuntimeError("No datarate channel found: gate %s is not connected",
                            getFullPath().c_str());
    else
        throw cRuntimeError(this, "getTransmissionChannel(): cannot be invoked on a "
                            "simple module input gate (or a compound module "
                            "input gate which is not connected on the inside)");
}

bool cGate::pathContains(cModule *mod, int gate)
{
    cGate *g;

    for (g=this; g!=NULL; g=g->prevgatep)
        if (g->getOwnerModule()==mod && (gate==-1 || g->getId()==gate))
            return true;
    for (g=nextgatep; g!=NULL; g=g->nextgatep)
        if (g->getOwnerModule()==mod && (gate==-1 || g->getId()==gate))
            return true;
    return false;
}

bool cGate::isConnectedOutside() const
{
    if (getType()==INPUT)
        return prevgatep!=NULL;
    else
        return nextgatep!=NULL;
}

bool cGate::isConnectedInside() const
{
    if (getType()==INPUT)
        return nextgatep!=NULL;
    else
        return prevgatep!=NULL;
}

bool cGate::isConnected() const
{
    // for compound modules, both inside and outside must be non-NULL,
    // for simple modules, only check outside.
    if (!getOwnerModule()->isSimple())
        return prevgatep!=NULL && nextgatep!=NULL;
    else
        return isConnectedOutside();
}

bool cGate::isPathOK() const
{
    return getPathStartGate()->getOwnerModule()->isSimple() &&
           getPathEndGate()->getOwnerModule()->isSimple();
}

cDisplayString& cGate::getDisplayString()
{
    if (!getChannel())
    {
        installChannel(cIdealChannel::create("channel"));
        channelp->callInitialize();
    }
    return getChannel()->getDisplayString();
}

void cGate::setDisplayString(const char *dispstr)
{
    getDisplayString().set(dispstr);
}
<|MERGE_RESOLUTION|>--- conflicted
+++ resolved
@@ -430,23 +430,11 @@
                                           "a dynamically created compound module that contains it?)");
         if (!channelp->isTransmissionChannel())
         {
-<<<<<<< HEAD
-            if (!channelp->initialized())
-                throw cRuntimeError(channelp, "Channel not initialized (did you forget to invoke "
-                                              "callInitialize() for a dynamically created channel or "
-                                              "a dynamically created compound module that contains it?)");
-            cChannel::result_t tmp;
-            channelp->process(msg, t, tmp);
-            if (tmp.deleteMessage)
-                return false;
-            EVCB.messageSendHop(msg, this, tmp.delay, tmp.duration);
-=======
             cChannel::result_t tmp;
             channelp->process(msg, t, tmp);
             if (tmp.discard)
                 return false;
             EVCB.messageSendHop(msg, this, tmp.delay, SIMTIME_ZERO); // tmp.duration ignored for non-transmission channels
->>>>>>> cfad593b
             return nextgatep->deliver(msg, t + tmp.delay);
         }
         else
