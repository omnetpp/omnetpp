#
# Definitions to be customized by 'configure'
#

include ../../Makefile.inc

# Make sure that output locations are set
ifeq ("$(strip $(OMNETPP_BIN_DIR))","")
$(error OMNETPP_BIN_DIR must be correctly set)
endif
ifeq ("$(strip $(OMNETPP_OUT_DIR))","")
$(error OMNETPP_OUT_DIR must be correctly set)
endif
ifeq ("$(strip $(OMNETPP_LIB_DIR))","")
$(error OMNETPP_LIB_DIR must be correctly set)
endif

#
# Local definitions
#
LIBNAME=libopptkenv$D
O=$(OMNETPP_OUT_DIR)/$(OUTPUT_PREFIX)$(TOOLCHAIN_NAME)-$(MODE)/src/tkenv
L=$(OMNETPP_LIB_DIR)/$(OUTPUT_PREFIX)$(TOOLCHAIN_NAME)

COPTS=$(CFLAGS) -I$(OMNETPP_INCL_DIR) -I$(OMNETPP_INCL_DIR)/platdep -I../envir -I../layout -I../common $(TK_CFLAGS) $(ZLIB_CFLAGS) -DBUILDING_TKENV

IMPLIBS= -L$L -loppsim$D -loppenvir$D -lopplayout$D -loppcommon$D $(TK_LIBS) $(ZLIB_LIBS)

OBJS = $O/tkenv$(TKENV_EMBED_SUFFIX).o $O/tkcmd.o $O/tklib.o $O/inspector.o $O/logbuffer.o \
       $O/inspectorfactory.o $O/genericobjectinspector.o $O/watchinspector.o \
       $O/moduleinspector.o $O/loginspector.o $O/gateinspector.o \
       $O/outputvectorinspector.o $O/histograminspector.o \
       $O/layouterenv.o $O/arrow.o $O/tkutil.o $O/tkImgPNG.o $O/tkImgPNGInit.o

ifeq ("$(EMBED_TCL_CODE)","yes")
TKENV_EMBED_SUFFIX=-e
else
TKENV_EMBED_SUFFIX=
endif

# Required only on Mac OS X
ifeq ("$(PLATFORM)", "macosx")
COPTS += -framework Carbon
LDFLAGS += -framework Carbon
OBJS += $O/osxproctype.o
endif

#
# Automatic rules
#
.SUFFIXES : .cc .c

$O/%.o: %.c
	@mkdir -p $O
	$(qecho) "$<"
	$(Q)$(CC) -c $(COPTS) -o $@ $<

$O/%.o: %.cc
	@mkdir -p $O
	$(qecho) "$<"
	$(Q)$(CXX) -c $(CXXFLAGS) $(COPTS) -o $@ $<

#
# Targets
#
all: $(TKENV_IF_POSSIBLE)

tkenv : $L/$(LIBNAME)$(LIB_SUFFIX)
	$(Q)cd $(OMNETPP_LIB_DIR) && rm -f $(LIBNAME).* && $(LN) $(TOOLCHAIN_NAME)/$(LIBNAME).* .

$L/$(LIBNAME)$(A_LIB_SUFFIX) : $(OBJS)
	@mkdir -p $L
	@echo Creating static library: $@
	$(Q)$(AR) $O/$(LIBNAME)$(A_LIB_SUFFIX) $(OBJS)
	$(Q)$(RANLIB) $O/$(LIBNAME)$(A_LIB_SUFFIX)
	$(Q)cd $O && $(OMNETPP_ROOT)/src/utils/install-lib $(LIBNAME)$(A_LIB_SUFFIX) $L

$L/$(LIBNAME)$(SO_LIB_SUFFIX) : $(OBJS)
	@mkdir -p $L
	@echo Creating shared library: $@
	$(Q)$(SHLIB_LD) $(LDFLAGS) -o $O/$(LIBNAME)$(SO_LIB_SUFFIX) $(OBJS) $(IMPLIBS)
	$(Q)$(SHLIB_POSTPROCESS) $O/$(LIBNAME)$(SO_LIB_SUFFIX)
	$(Q)cd $O && $(OMNETPP_ROOT)/src/utils/install-lib $(LIBNAME)$(SO_LIB_SUFFIX) $L
	$(Q)rm -f $(OMNETPP_LIB_DIR)/$(LIBNAME)$(SO_LIB_SUFFIX) && $(LN) $L/$(LIBNAME)$(SO_LIB_SUFFIX) $(OMNETPP_LIB_DIR)
	$(Q)$(SHLIB_POSTPROCESS) $(OMNETPP_LIB_DIR)/$(LIBNAME)$(SO_LIB_SUFFIX)

$L/$(LIBNAME)$(DLL_LIB_SUFFIX) : $(OBJS)
	@mkdir -p $L
	@echo Creating DLL: $@
	$(Q)$(SHLIB_LD) $(LDFLAGS) -o $O/$(LIBNAME)$(DLL_LIB_SUFFIX) $(OBJS) $(IMPLIBS) -Wl,--out-implib,$O/$(LIBNAME)$(A_LIB_SUFFIX)
	$(Q)cd $O && $(OMNETPP_ROOT)/src/utils/install-lib $(LIBNAME)$(A_LIB_SUFFIX) $L
	$(Q)cp $O/$(LIBNAME)$(DLL_LIB_SUFFIX) $(OMNETPP_BIN_DIR)

$O/tkenv.o : tkenv.cc
	@mkdir -p $O
	$(qecho) "$<"
	$(Q)$(CXX) -c $(CXXFLAGS) $(COPTS) -DOMNETPP_TKENV_DIR="\"$(OMNETPP_TKENV_DIR)\"" -DOMNETPP_IMAGE_PATH="\"$(OMNETPP_IMAGE_PATH)\"" tkenv.cc -o $O/tkenv.o

$O/tkenv-e.o : tkenv.cc tclcode.cc
	@mkdir -p $O
	$(qecho) "$<"
	$(Q)$(CXX) -c $(CXXFLAGS) $(COPTS) -DOMNETPP_IMAGE_PATH="\"$(OMNETPP_IMAGE_PATH)\"" tkenv.cc -o $O/tkenv-e.o

tclcode.cc: *.tcl tcl2c.pl
	$(PERL) tcl2c.pl tclcode.cc *.tcl

missing-dependency:
	@echo '  *** No Tcl/Tk installation found -- skipping Tkenv.'
	@echo '  *** Install it, then run ./configure again.'

depend:
	$(qecho) Creating dependencies...
	$(Q)$(MAKEDEPEND) -I. -I../envir -I../../include -P\$$O/ -- *.cc *.c

clean:
	$(qecho) Cleaning...
	$(Q)rm -f tclcode.cc
	$(Q)rm -rf $O
	$(Q)rm -f $L/$(LIBNAME).* $(OMNETPP_LIB_DIR)/$(LIBNAME).*

# DO NOT DELETE THIS LINE -- make depend depends on it.
$O/arrow.o: arrow.cc \
  ../../include/regmacros.h \
  ../../include/cownedobject.h \
  tkdefs.h \
  ../../include/cobject.h \
  ../../include/platdep/platdefs.h \
  ../../include/cstringpool.h \
  ../../include/cnamedobject.h \
  ../../include/simtime.h \
  ../../include/cvisitor.h \
  ../../include/simtime_t.h \
  arrow.h \
  tkutil.h \
  ../../include/opp_string.h \
  ../../include/platdep/platmisc.h \
  ../../include/simutil.h \
  ../../include/cexception.h \
  ../../include/simkerneldefs.h \
  ../../include/platdep/intxtypes.h \
  ../../include/errmsg.h
$O/gateinspector.o: gateinspector.cc \
  ../envir/args.h \
  ../../include/regmacros.h \
  tklib.h \
  ../../include/ctimestampedvalue.h \
  ../../include/platdep/platdefs.h \
  ../envir/envirdefs.h \
  logbuffer.h \
  ../../include/cexpression.h \
  ../../include/cnamedobject.h \
  ../envir/eventlogfilemgr.h \
  ../../include/simtime.h \
  ../../include/cgate.h \
  ../../include/carray.h \
  ../envir/objectprinter.h \
  ../../include/cenvir.h \
  ../../include/simtime_t.h \
  ../../include/cmsgpar.h \
  ../../include/ccomponent.h \
  inspectorfactory.h \
  ../../include/cregistrationlist.h \
  inspector.h \
  ../../include/cconfiguration.h \
  ../../include/cchannel.h \
  ../envir/intervals.h \
  ../../include/opp_string.h \
  ../../include/simkerneldefs.h \
  ../../include/csimulation.h \
  ../../include/errmsg.h \
  ../../include/cmessage.h \
  ../../include/cownedobject.h \
  ../../include/cdisplaystring.h \
  ../../include/onstartup.h \
  ../../include/cobject.h \
  tkdefs.h \
  ../../include/cresultlistener.h \
  ../envir/envirbase.h \
  ../../include/envirext.h \
  ../../include/clistener.h \
  ../../include/cstringpool.h \
  ../../include/cpar.h \
  ../../include/globals.h \
  ../../include/cdefaultlist.h \
  gateinspector.h \
  ../../include/cvisitor.h \
  ../../include/cnedmathfunction.h \
  tkutil.h \
  ../../include/cobjectfactory.h \
  ../../include/cmodule.h \
  ../../include/platdep/platmisc.h \
  ../../include/cmessageheap.h \
  ../../include/cexception.h \
  ../../include/simutil.h \
  tkenv.h \
  ../../include/platdep/intxtypes.h \
  ../../include/ccomponenttype.h
$O/genericobjectinspector.o: genericobjectinspector.cc \
  ../../include/regmacros.h \
  ../envir/args.h \
  tklib.h \
  ../../include/ctimestampedvalue.h \
  ../../include/platdep/platdefs.h \
  ../envir/envirdefs.h \
  ../../include/cqueue.h \
  genericobjectinspector.h \
  logbuffer.h \
  ../../include/cnamedobject.h \
  ../../include/cexpression.h \
  ../envir/eventlogfilemgr.h \
  ../../include/simtime.h \
  ../../include/cgate.h \
  ../envir/objectprinter.h \
  ../../include/carray.h \
  ../../include/simtime_t.h \
  ../../include/cenvir.h \
  ../../include/ccomponent.h \
  ../../include/cmsgpar.h \
  inspectorfactory.h \
  ../../include/cregistrationlist.h \
  inspector.h \
  ../../include/cchannel.h \
  ../../include/cconfiguration.h \
  ../../include/opp_string.h \
  ../envir/intervals.h \
  ../../include/simkerneldefs.h \
  ../../include/errmsg.h \
  ../../include/csimulation.h \
  ../../include/cownedobject.h \
  ../../include/cmessage.h \
  tkdefs.h \
  ../../include/cobject.h \
  ../../include/onstartup.h \
  ../../include/cresultlistener.h \
  ../envir/envirbase.h \
  ../../include/envirext.h \
  ../../include/clistener.h \
  ../../include/cstringpool.h \
  ../../include/cpar.h \
  ../../include/globals.h \
  ../../include/cdefaultlist.h \
  ../../include/cvisitor.h \
  tkutil.h \
  ../../include/cnedmathfunction.h \
  ../../include/cobjectfactory.h \
  ../../include/cmodule.h \
  ../../include/platdep/platmisc.h \
  ../../include/cexception.h \
  ../../include/simutil.h \
  ../../include/cmessageheap.h \
  tkenv.h \
  ../../include/platdep/intxtypes.h \
  ../../include/ccomponenttype.h
$O/histograminspector.o: histograminspector.cc \
  ../../include/regmacros.h \
  ../envir/args.h \
  tklib.h \
  histograminspector.h \
  ../../include/ctimestampedvalue.h \
  ../../include/platdep/platdefs.h \
  ../envir/envirdefs.h \
  logbuffer.h \
  ../../include/cnamedobject.h \
  ../../include/cexpression.h \
  ../envir/eventlogfilemgr.h \
  ../../include/simtime.h \
  ../../include/cgate.h \
  ../envir/objectprinter.h \
  ../../include/carray.h \
  ../../include/simtime_t.h \
  ../../include/cenvir.h \
  ../../include/ccomponent.h \
  ../../include/cmsgpar.h \
  inspectorfactory.h \
  ../../include/cstatistic.h \
  ../../include/cregistrationlist.h \
  inspector.h \
  ../../include/cchannel.h \
  ../../include/cconfiguration.h \
  ../../include/opp_string.h \
  ../envir/intervals.h \
  ../../include/simkerneldefs.h \
  ../../include/errmsg.h \
  ../../include/csimulation.h \
  ../../include/cownedobject.h \
  ../../include/cmessage.h \
  tkdefs.h \
  ../../include/cobject.h \
  ../../include/onstartup.h \
  ../../include/cresultlistener.h \
  ../envir/envirbase.h \
  ../../include/envirext.h \
  ../../include/clistener.h \
  ../../include/cstringpool.h \
  ../../include/cpar.h \
  ../../include/globals.h \
  ../../include/cdefaultlist.h \
  ../../include/cdensityestbase.h \
  ../../include/cvisitor.h \
  tkutil.h \
  ../../include/cnedmathfunction.h \
  ../../include/cobjectfactory.h \
  ../../include/cstddev.h \
  ../../include/cmodule.h \
  ../../include/platdep/platmisc.h \
  ../../include/cexception.h \
  ../../include/simutil.h \
  ../../include/cmessageheap.h \
  tkenv.h \
  ../../include/platdep/intxtypes.h \
  ../../include/ccomponenttype.h
$O/inspector.o: inspector.cc \
  ../envir/args.h \
  ../../include/regmacros.h \
  ../../include/ctimestampedvalue.h \
  ../../include/checkandcast.h \
  ../envir/envirdefs.h \
  ../../include/cksplit.h \
  ../../include/packing.h \
  ../../include/cdoubleparimpl.h \
  logbuffer.h \
  ../../include/distrib.h \
  ../../include/cexpression.h \
  ../../include/cnamedobject.h \
  ../../include/ccompoundmodule.h \
  ../envir/objectprinter.h \
  ../../include/cpacket.h \
  ../../include/ccomponent.h \
  ../../include/cmatchexpression.h \
  ../../include/cproperties.h \
  ../../include/cregistrationlist.h \
  ../../include/cenum.h \
  ../../include/cdynamicexpression.h \
  ../../include/platdep/timeutil.h \
  ../../include/cdelaychannel.h \
  ../../include/cconfiguration.h \
  ../../include/chasher.h \
  ../../include/nedsupport.h \
  ../../include/ccommbuffer.h \
  ../../include/errmsg.h \
  ../../include/cmessage.h \
  ../../include/cownedobject.h \
  ../../include/clongparimpl.h \
  ../../include/cstlwatch.h \
  ../../include/onstartup.h \
  ../../include/cresultlistener.h \
  ../../include/clifetimelistener.h \
  ../envir/envirbase.h \
  ../../include/clistener.h \
  ../../include/envirext.h \
  ../../include/cvarhist.h \
  ../../include/cscheduler.h \
  ../../include/cpar.h \
  ../../include/cresultrecorder.h \
  ../../include/globals.h \
  ../../include/cfsm.h \
  ../../include/omnetpp.h \
  ../../include/cvisitor.h \
  ../../include/cmersennetwister.h \
  tkutil.h \
  ../../include/cnedmathfunction.h \
  ../../include/csimplemodule.h \
  ../../include/compat.h \
  ../../include/cobjectfactory.h \
  ../../include/clcg32.h \
  ../../include/cmodule.h \
  ../../include/platdep/platmisc.h \
  ../../include/cexception.h \
  ../../include/cpsquare.h \
  ../../include/ctopology.h \
  ../../include/platdep/intxtypes.h \
  ../../include/ccomponenttype.h \
  ../../include/cparsimcomm.h \
  tklib.h \
  ../../include/ccoroutine.h \
  ../../include/cdetect.h \
  ../../include/platdep/platdefs.h \
  ../../include/cnedvalue.h \
  ../../include/cqueue.h \
  ../../include/cwatch.h \
  ../../include/coutvector.h \
  ../../include/cdataratechannel.h \
  ../envir/eventlogfilemgr.h \
  ../../include/simtime.h \
  ../../include/cgate.h \
  ../../include/cmodelchange.h \
  ../../include/carray.h \
  ../../include/cstringparimpl.h \
  ../../include/simtime_t.h \
  ../../include/cenvir.h \
  ../../include/cmsgpar.h \
  ../../include/cboolparimpl.h \
  ../../include/mersennetwister.h \
  ../envir/logformatter.h \
  ../../include/cconfigoption.h \
  ../../include/cstatistic.h \
  ../../include/cclassdescriptor.h \
  ../../include/cstringtokenizer.h \
  inspector.h \
  ../../include/cchannel.h \
  ../envir/intervals.h \
  ../../include/opp_string.h \
  ../../include/cevent.h \
  ../../include/simkerneldefs.h \
  ../../include/random.h \
  ../../include/csimulation.h \
  ../../include/chistogram.h \
  ../../include/cpatternmatcher.h \
  ../../include/cdisplaystring.h \
  tkdefs.h \
  ../../include/cnullenvir.h \
  ../../include/cobject.h \
  ../../include/cnedfunction.h \
  ../../include/cstringpool.h \
  ../../include/cresultfilter.h \
<<<<<<< HEAD
  ../../include/clog.h \
  ../../include/cdefaultlist.h \
=======
>>>>>>> 4ab25d5f
  ../../include/cdensityestbase.h \
  ../../include/cdefaultlist.h \
  ../../include/cxmlparimpl.h \
  ../../include/cparimpl.h \
  ../../include/cstddev.h \
  ../../include/cxmlelement.h \
  ../../include/crng.h \
  ../../include/cpacketqueue.h \
  ../../include/index.h \
  ../../include/cmessageheap.h \
  ../../include/simutil.h \
  tkenv.h \
  ../../include/cproperty.h
$O/inspectorfactory.o: inspectorfactory.cc \
  ../envir/args.h \
  ../../include/regmacros.h \
  ../../include/ctimestampedvalue.h \
  ../../include/checkandcast.h \
  ../envir/envirdefs.h \
  ../../include/cksplit.h \
  ../../include/packing.h \
  ../../include/cdoubleparimpl.h \
  logbuffer.h \
  ../../include/distrib.h \
  ../../include/cexpression.h \
  ../../include/cnamedobject.h \
  ../../include/ccompoundmodule.h \
  ../envir/objectprinter.h \
  ../../include/cpacket.h \
  ../../include/ccomponent.h \
  ../../include/cmatchexpression.h \
  inspectorfactory.h \
  ../../include/cproperties.h \
  ../../include/cregistrationlist.h \
  ../../include/cenum.h \
  ../../include/cdynamicexpression.h \
  ../../include/platdep/timeutil.h \
  ../../include/cdelaychannel.h \
  ../../include/cconfiguration.h \
  ../../include/chasher.h \
  ../../include/nedsupport.h \
  ../../include/ccommbuffer.h \
  ../../include/errmsg.h \
  ../../include/cmessage.h \
  ../../include/cownedobject.h \
  ../../include/clongparimpl.h \
  ../../include/cstlwatch.h \
  ../../include/onstartup.h \
  ../../include/cresultlistener.h \
  ../../include/clifetimelistener.h \
  ../envir/envirbase.h \
  ../../include/clistener.h \
  ../../include/envirext.h \
  ../../include/cvarhist.h \
  ../../include/cscheduler.h \
  ../../include/cpar.h \
  ../../include/cresultrecorder.h \
  ../../include/globals.h \
  ../../include/cfsm.h \
  ../../include/omnetpp.h \
  ../../include/cvisitor.h \
  ../../include/cmersennetwister.h \
  tkutil.h \
  ../../include/cnedmathfunction.h \
  ../../include/csimplemodule.h \
  ../../include/compat.h \
  ../../include/cobjectfactory.h \
  ../../include/clcg32.h \
  ../../include/cmodule.h \
  ../../include/platdep/platmisc.h \
  ../../include/cexception.h \
  ../../include/cpsquare.h \
  ../../include/ctopology.h \
  ../../include/platdep/intxtypes.h \
  ../../include/ccomponenttype.h \
  ../../include/cparsimcomm.h \
  tklib.h \
  ../../include/ccoroutine.h \
  ../../include/cdetect.h \
  ../../include/platdep/platdefs.h \
  ../../include/cnedvalue.h \
  ../../include/cqueue.h \
  ../../include/coutvector.h \
  ../../include/cwatch.h \
  ../../include/cdataratechannel.h \
  ../envir/eventlogfilemgr.h \
  ../../include/simtime.h \
  ../../include/cgate.h \
  ../../include/cmodelchange.h \
  ../../include/carray.h \
  ../../include/cstringparimpl.h \
  ../../include/simtime_t.h \
  ../../include/cenvir.h \
  ../../include/cmsgpar.h \
  ../../include/cboolparimpl.h \
  ../../include/mersennetwister.h \
  ../envir/logformatter.h \
  ../../include/cconfigoption.h \
  ../../include/cstatistic.h \
  ../../include/cclassdescriptor.h \
  ../../include/cstringtokenizer.h \
  inspector.h \
  ../../include/cchannel.h \
  ../envir/intervals.h \
  ../../include/opp_string.h \
  ../../include/cevent.h \
  ../../include/simkerneldefs.h \
  ../../include/random.h \
  ../../include/csimulation.h \
  ../../include/chistogram.h \
  ../../include/cpatternmatcher.h \
  ../../include/cdisplaystring.h \
  tkdefs.h \
  ../../include/cnullenvir.h \
  ../../include/cobject.h \
  ../../include/cnedfunction.h \
  ../../include/cstringpool.h \
  ../../include/cresultfilter.h \
<<<<<<< HEAD
  ../../include/clog.h \
  ../../include/cdefaultlist.h \
=======
>>>>>>> 4ab25d5f
  ../../include/cdensityestbase.h \
  ../../include/cdefaultlist.h \
  ../../include/cxmlparimpl.h \
  ../../include/cparimpl.h \
  ../../include/cstddev.h \
  ../../include/cxmlelement.h \
  ../../include/crng.h \
  ../../include/cpacketqueue.h \
  ../../include/index.h \
  ../../include/cmessageheap.h \
  ../../include/simutil.h \
  tkenv.h \
  ../../include/cproperty.h
$O/layouterenv.o: layouterenv.cc \
  ../../include/regmacros.h \
  layouterenv.h \
  ../../include/cexpression.h \
  ../../include/cnamedobject.h \
  ../../include/ccomponent.h \
  ../../include/cregistrationlist.h \
  ../../include/errmsg.h \
  ../../include/cownedobject.h \
  ../../include/onstartup.h \
<<<<<<< HEAD
  ../../include/clifetimelistener.h \
  ../../include/cresultlistener.h \
  ../envir/envirbase.h \
=======
>>>>>>> 4ab25d5f
  ../../include/clistener.h \
  ../../include/cpar.h \
  ../../include/globals.h \
  ../../include/cvisitor.h \
  tkutil.h \
  ../../include/cobjectfactory.h \
  ../../include/platdep/platmisc.h \
  ../../include/cmodule.h \
  ../../include/cexception.h \
  ../../include/platdep/intxtypes.h \
  tklib.h \
  ../../include/platdep/platdefs.h \
  ../../include/cgate.h \
  ../../include/simtime.h \
  ../../include/cenvir.h \
<<<<<<< HEAD
  ../../include/cmsgpar.h \
  ../../include/cstatistic.h \
  ../envir/logformatter.h \
  inspector.h \
  ../../include/cchannel.h \
  ../../include/opp_string.h \
  ../envir/intervals.h \
  ../../include/cevent.h \
=======
  ../../include/simtime_t.h \
  ../../include/opp_string.h \
>>>>>>> 4ab25d5f
  ../../include/simkerneldefs.h \
  ../../include/csimulation.h \
  ../../include/cdisplaystring.h \
  tkdefs.h \
  ../../include/cobject.h \
  ../../include/cstringpool.h \
<<<<<<< HEAD
  ../../include/clog.h \
  ../../include/cdensityestbase.h \
  ../../include/cdefaultlist.h \
  ../../include/cstddev.h \
  ../../include/simutil.h \
  ../../include/cmessageheap.h
=======
  ../../include/cdefaultlist.h \
  ../../include/cmessageheap.h \
  ../../include/simutil.h
>>>>>>> 4ab25d5f
$O/logbuffer.o: logbuffer.cc \
  ../../include/regmacros.h \
  logbuffer.h \
  ../../include/cexpression.h \
  ../../include/cnamedobject.h \
  ../../include/ccomponent.h \
  ../../include/cregistrationlist.h \
  ../../include/errmsg.h \
  ../../include/cownedobject.h \
  ../../include/onstartup.h \
  ../../include/clifetimelistener.h \
  ../../include/clistener.h \
  ../../include/cpar.h \
  ../../include/globals.h \
  ../../include/cvisitor.h \
  tkutil.h \
  ../../include/cobjectfactory.h \
  ../../include/platdep/platmisc.h \
  ../../include/cmodule.h \
  ../../include/cexception.h \
  ../../include/platdep/intxtypes.h \
  tklib.h \
  ../../include/platdep/platdefs.h \
  ../../include/cgate.h \
  ../../include/simtime.h \
  ../../include/cenvir.h \
  ../../include/simtime_t.h \
  ../../include/opp_string.h \
  ../../include/simkerneldefs.h \
  ../../include/csimulation.h \
  ../../include/cobject.h \
  tkdefs.h \
  ../../include/cstringpool.h \
  ../../include/clog.h \
  ../../include/cdefaultlist.h \
  ../../include/cmessageheap.h \
  ../../include/simutil.h
$O/loginspector.o: loginspector.cc \
  ../../include/regmacros.h \
  ../envir/args.h \
  ../../include/ctimestampedvalue.h \
  ../envir/envirdefs.h \
  logbuffer.h \
  ../../include/cnamedobject.h \
  ../../include/cexpression.h \
  ../envir/objectprinter.h \
  ../../include/ccomponent.h \
  inspectorfactory.h \
  ../../include/cregistrationlist.h \
  ../../include/cconfiguration.h \
  ../../include/errmsg.h \
  ../../include/cmessage.h \
  ../../include/cownedobject.h \
  ../../include/onstartup.h \
  ../../include/clifetimelistener.h \
  ../../include/cresultlistener.h \
  ../envir/envirbase.h \
  ../../include/clistener.h \
  ../../include/envirext.h \
  ../../include/cpar.h \
  ../../include/globals.h \
  ../../include/cvisitor.h \
  ../../include/cnedmathfunction.h \
  tkutil.h \
  ../../include/cobjectfactory.h \
  ../../include/cmodule.h \
  ../../include/platdep/platmisc.h \
  ../../include/cexception.h \
  ../../include/platdep/intxtypes.h \
  ../../include/ccomponenttype.h \
  tklib.h \
  ../../include/platdep/platdefs.h \
  ../envir/eventlogfilemgr.h \
  ../../include/cgate.h \
  ../../include/simtime.h \
  ../../include/carray.h \
  ../../include/simtime_t.h \
  ../../include/cenvir.h \
  ../../include/cmsgpar.h \
<<<<<<< HEAD
  ../../include/cstatistic.h \
  ../envir/logformatter.h \
=======
>>>>>>> 4ab25d5f
  inspector.h \
  ../../include/cchannel.h \
  loginspector.h \
  ../../include/opp_string.h \
  ../envir/intervals.h \
  ../../include/cevent.h \
  ../../include/simkerneldefs.h \
  ../../include/csimulation.h \
  tkdefs.h \
  ../../include/cobject.h \
  ../../include/cstringpool.h \
<<<<<<< HEAD
  ../../include/clog.h \
  ../../include/cdensityestbase.h \
  ../../include/cdefaultlist.h \
  ../../include/cstddev.h \
=======
  ../../include/cdefaultlist.h \
>>>>>>> 4ab25d5f
  ../../include/simutil.h \
  ../../include/cmessageheap.h \
  tkenv.h
$O/moduleinspector.o: moduleinspector.cc \
  ../envir/args.h \
  ../../include/regmacros.h \
  layouterenv.h \
  ../../include/ctimestampedvalue.h \
<<<<<<< HEAD
  ../../include/checkandcast.h \
=======
>>>>>>> 4ab25d5f
  ../envir/envirdefs.h \
  logbuffer.h \
  ../../include/cexpression.h \
  ../../include/cnamedobject.h \
  ../envir/objectprinter.h \
  ../../include/cpacket.h \
  ../../include/ccomponent.h \
  arrow.h \
  inspectorfactory.h \
  ../../include/cregistrationlist.h \
  ../../include/cconfiguration.h \
  ../../include/errmsg.h \
  ../../include/cownedobject.h \
  ../../include/cmessage.h \
  ../../include/onstartup.h \
  ../../include/cresultlistener.h \
  ../../include/clifetimelistener.h \
  ../envir/envirbase.h \
  ../../include/clistener.h \
  ../../include/envirext.h \
  ../../include/cpar.h \
  ../../include/globals.h \
  ../../include/cvisitor.h \
  ../../include/cnedmathfunction.h \
  tkutil.h \
  ../../include/csimplemodule.h \
  ../../include/cobjectfactory.h \
  ../../include/cmodule.h \
  ../../include/platdep/platmisc.h \
  ../../include/cexception.h \
  ../../include/platdep/intxtypes.h \
  ../../include/ccomponenttype.h \
  tklib.h \
  ../../include/platdep/platdefs.h \
  ../../include/cqueue.h \
  ../envir/eventlogfilemgr.h \
  ../../include/simtime.h \
  ../../include/cgate.h \
  ../../include/carray.h \
  ../../include/cenvir.h \
  ../../include/simtime_t.h \
  ../../include/cmsgpar.h \
<<<<<<< HEAD
  ../../include/cboolparimpl.h \
  ../../include/mersennetwister.h \
  ../envir/logformatter.h \
  ../../include/cconfigoption.h \
  ../../include/cstatistic.h \
  ../../include/cclassdescriptor.h \
=======
>>>>>>> 4ab25d5f
  inspector.h \
  ../../include/cchannel.h \
  ../envir/intervals.h \
  ../../include/opp_string.h \
  ../../include/cevent.h \
  ../../include/simkerneldefs.h \
  ../../include/csimulation.h \
  ../../include/cdisplaystring.h \
  ../../include/cobject.h \
  tkdefs.h \
  ../../include/cstringpool.h \
<<<<<<< HEAD
  ../../include/cresultfilter.h \
  ../../include/clog.h \
=======
>>>>>>> 4ab25d5f
  ../../include/cdefaultlist.h \
  ../../include/cmessageheap.h \
  ../../include/simutil.h \
  tkenv.h \
  moduleinspector.h
$O/osxproctype.o: osxproctype.cc
$O/outputvectorinspector.o: outputvectorinspector.cc \
  ../../include/regmacros.h \
  ../envir/args.h \
  ../../include/ctimestampedvalue.h \
  ../envir/envirdefs.h \
  logbuffer.h \
  ../../include/cnamedobject.h \
  ../../include/cexpression.h \
  ../envir/objectprinter.h \
  ../../include/ccomponent.h \
  inspectorfactory.h \
  ../../include/cregistrationlist.h \
  ../../include/cconfiguration.h \
  ../../include/errmsg.h \
  ../../include/cownedobject.h \
  ../../include/cmessage.h \
  ../../include/onstartup.h \
  ../../include/cresultlistener.h \
  ../../include/clifetimelistener.h \
  ../envir/envirbase.h \
  ../../include/envirext.h \
  ../../include/clistener.h \
  ../../include/cpar.h \
  ../../include/globals.h \
  ../../include/cvisitor.h \
  tkutil.h \
  ../../include/cnedmathfunction.h \
  ../../include/cobjectfactory.h \
  ../../include/cmodule.h \
  ../../include/platdep/platmisc.h \
  ../../include/cexception.h \
  ../../include/platdep/intxtypes.h \
  ../../include/ccomponenttype.h \
  tklib.h \
  ../../include/platdep/platdefs.h \
  ../../include/coutvector.h \
  ../envir/eventlogfilemgr.h \
  ../../include/simtime.h \
  ../../include/cgate.h \
  ../../include/carray.h \
  ../../include/simtime_t.h \
  ../../include/cenvir.h \
  ../../include/cmsgpar.h \
<<<<<<< HEAD
  ../envir/logformatter.h \
  ../../include/cstatistic.h \
=======
>>>>>>> 4ab25d5f
  inspector.h \
  ../../include/cchannel.h \
  ../../include/opp_string.h \
<<<<<<< HEAD
  ../../include/cevent.h \
=======
  ../envir/intervals.h \
>>>>>>> 4ab25d5f
  ../../include/simkerneldefs.h \
  ../../include/csimulation.h \
  tkdefs.h \
  ../../include/cobject.h \
  ../../include/cstringpool.h \
  ../../include/clog.h \
  ../../include/cdefaultlist.h \
<<<<<<< HEAD
  ../../include/cdensityestbase.h \
  ../../include/cstddev.h \
  ../../include/simutil.h \
  ../../include/cmessageheap.h \
  tkenv.h \
  statinsp.h
=======
  outputvectorinspector.h \
  ../../include/simutil.h \
  ../../include/cmessageheap.h \
  tkenv.h
>>>>>>> 4ab25d5f
$O/tkcmd.o: tkcmd.cc \
  ../envir/args.h \
  ../../include/regmacros.h \
  ../../include/ctimestampedvalue.h \
  ../envir/envirdefs.h \
  logbuffer.h \
  ../../include/cexpression.h \
  ../../include/cnamedobject.h \
  ../../include/ccompoundmodule.h \
  ../envir/objectprinter.h \
  ../../include/cpacket.h \
  ../../include/ccomponent.h \
  inspectorfactory.h \
  ../../include/cregistrationlist.h \
  ../../include/cenum.h \
  ../../include/cconfiguration.h \
  ../../include/errmsg.h \
  ../../include/cmessage.h \
  ../../include/cownedobject.h \
  ../../include/onstartup.h \
  ../../include/cresultlistener.h \
  ../../include/clifetimelistener.h \
  ../envir/visitor.h \
  ../envir/envirbase.h \
  ../envir/fsutils.h \
  ../../include/envirext.h \
  ../../include/clistener.h \
  ../../include/cpar.h \
  ../../include/globals.h \
  ../../include/cvisitor.h \
  ../../include/cnedmathfunction.h \
  tkutil.h \
  ../../include/csimplemodule.h \
  ../../include/cobjectfactory.h \
  ../../include/cmodule.h \
  ../../include/platdep/platmisc.h \
  ../envir/matchableobject.h \
  ../../include/cexception.h \
  ../../include/platdep/intxtypes.h \
  ../../include/ccomponenttype.h \
  tklib.h \
  ../../include/platdep/platdefs.h \
  ../../include/coutvector.h \
  ../../include/cqueue.h \
  ../../include/cwatch.h \
  ../envir/eventlogfilemgr.h \
  ../../include/cgate.h \
  ../../include/simtime.h \
  ../../include/carray.h \
  ../../include/simtime_t.h \
  ../../include/cenvir.h \
  ../../include/cmsgpar.h \
  ../envir/logformatter.h \
  ../../include/cclassdescriptor.h \
  ../../include/cstatistic.h \
  inspector.h \
  ../../include/cchannel.h \
  ../envir/intervals.h \
  ../../include/opp_string.h \
  ../../include/cevent.h \
  ../../include/simkerneldefs.h \
  ../../include/csimulation.h \
  ../../include/cdisplaystring.h \
  tkdefs.h \
  ../../include/cobject.h \
  ../../include/cstringpool.h \
<<<<<<< HEAD
  ../../include/clog.h \
  ../../include/cdensityestbase.h \
  ../../include/cdefaultlist.h \
  ../../include/cstddev.h \
=======
  ../../include/cdefaultlist.h \
  ../../include/simutil.h \
>>>>>>> 4ab25d5f
  ../../include/cmessageheap.h \
  ../../include/simutil.h \
  tkenv.h
$O/tkenv.o: tkenv.cc \
  ../envir/args.h \
  ../../include/regmacros.h \
  ../../include/ctimestampedvalue.h \
  ../envir/envirdefs.h \
  logbuffer.h \
  ../../include/cexpression.h \
  ../../include/cnamedobject.h \
  ../envir/objectprinter.h \
  ../envir/speedometer.h \
  ../../include/ccomponent.h \
  inspectorfactory.h \
  ../../include/cproperties.h \
  ../../include/cregistrationlist.h \
  ../../include/platdep/timeutil.h \
  ../../include/cconfiguration.h \
  ../../include/errmsg.h \
  ../../include/cownedobject.h \
  ../../include/cmessage.h \
  ../../include/onstartup.h \
  ../../include/cresultlistener.h \
  ../../include/clifetimelistener.h \
  ../envir/envirbase.h \
  ../../include/envirext.h \
  ../../include/clistener.h \
  ../../include/cscheduler.h \
  ../../include/cpar.h \
  ../../include/globals.h \
  ../envir/appreg.h \
  gateinspector.h \
  ../../include/cvisitor.h \
  tkutil.h \
  ../../include/cnedmathfunction.h \
  ../../include/csimplemodule.h \
  ../../include/cobjectfactory.h \
  ../../include/cmodule.h \
  ../../include/platdep/platmisc.h \
  ../envir/matchableobject.h \
  watchinspector.h \
  ../../include/cexception.h \
  ../../include/platdep/intxtypes.h \
  ../../include/ccomponenttype.h \
  tklib.h \
  ../../include/platdep/platdefs.h \
  genericobjectinspector.h \
  ../envir/eventlogfilemgr.h \
  ../../include/cgate.h \
  ../../include/simtime.h \
  ../../include/carray.h \
  ../../include/cenvir.h \
  ../../include/simtime_t.h \
  ../../include/cmsgpar.h \
<<<<<<< HEAD
  ../../include/cstatistic.h \
  ../envir/logformatter.h \
=======
>>>>>>> 4ab25d5f
  ../../include/cconfigoption.h \
  inspector.h \
  ../../include/cchannel.h \
  loginspector.h \
  ../envir/intervals.h \
  ../../include/opp_string.h \
  ../../include/cevent.h \
  ../../include/simkerneldefs.h \
  ../../include/csimulation.h \
  ../../include/cobject.h \
  tkdefs.h \
  ../../include/cstringpool.h \
<<<<<<< HEAD
  ../../include/clog.h \
  ../../include/cdensityestbase.h \
=======
>>>>>>> 4ab25d5f
  ../../include/cdefaultlist.h \
  ../common/ver.h \
  ../../include/cmessageheap.h \
  ../../include/simutil.h \
  tkenv.h \
  ../../include/cproperty.h \
  moduleinspector.h
$O/tklib.o: tklib.cc \
  ../envir/args.h \
  ../../include/regmacros.h \
  ../../include/ctimestampedvalue.h \
  ../envir/envirdefs.h \
  logbuffer.h \
  ../../include/cexpression.h \
  ../../include/cnamedobject.h \
  ../envir/objectprinter.h \
  ../../include/ccomponent.h \
  ../../include/cregistrationlist.h \
  ../../include/cconfiguration.h \
  ../../include/errmsg.h \
  ../../include/cmessage.h \
  ../../include/cownedobject.h \
  ../../include/onstartup.h \
  ../../include/clifetimelistener.h \
  ../../include/cresultlistener.h \
  ../envir/envirbase.h \
  ../../include/envirext.h \
  ../../include/clistener.h \
  ../../include/cpar.h \
  ../../include/globals.h \
  ../../include/cvisitor.h \
  ../../include/cnedmathfunction.h \
  tkutil.h \
  ../../include/cobjectfactory.h \
  ../../include/cmodule.h \
  ../../include/platdep/platmisc.h \
  ../../include/cexception.h \
  ../../include/platdep/intxtypes.h \
  ../../include/ccomponenttype.h \
  tklib.h \
  ../../include/platdep/platdefs.h \
  ../envir/eventlogfilemgr.h \
  ../../include/cgate.h \
  ../../include/simtime.h \
  ../../include/carray.h \
  ../../include/cenvir.h \
  ../../include/simtime_t.h \
  ../../include/cmsgpar.h \
  ../envir/logformatter.h \
  ../../include/cchannel.h \
  ../envir/intervals.h \
  ../../include/opp_string.h \
  ../../include/cevent.h \
  ../../include/simkerneldefs.h \
  ../../include/csimulation.h \
  tkdefs.h \
  ../../include/cobject.h \
  ../../include/cstringpool.h \
  ../../include/clog.h \
  ../../include/cdefaultlist.h \
  ../../include/cmessageheap.h \
  ../../include/simutil.h \
  tkenv.h
$O/tkutil.o: tkutil.cc \
  ../envir/args.h \
  ../../include/regmacros.h \
  ../../include/ctimestampedvalue.h \
  ../envir/envirdefs.h \
  logbuffer.h \
  ../../include/cexpression.h \
  ../../include/cnamedobject.h \
  ../envir/objectprinter.h \
  ../../include/ccomponent.h \
  ../../include/cregistrationlist.h \
  ../../include/cconfiguration.h \
  ../../include/errmsg.h \
  ../../include/cmessage.h \
  ../../include/cownedobject.h \
  ../../include/onstartup.h \
  ../../include/cresultlistener.h \
  ../../include/clifetimelistener.h \
  ../envir/visitor.h \
  ../envir/envirbase.h \
  ../../include/envirext.h \
  ../../include/clistener.h \
  ../../include/cpar.h \
  ../../include/globals.h \
  ../../include/cvisitor.h \
  ../../include/cnedmathfunction.h \
  tkutil.h \
  ../../include/cobjectfactory.h \
  ../../include/platdep/platmisc.h \
  ../../include/cmodule.h \
  ../envir/matchableobject.h \
  ../../include/cexception.h \
  ../../include/platdep/intxtypes.h \
  ../../include/ccomponenttype.h \
  ../../include/platdep/platdefs.h \
  ../envir/eventlogfilemgr.h \
  ../../include/cgate.h \
  ../../include/simtime.h \
  ../../include/carray.h \
  ../../include/cenvir.h \
  ../../include/simtime_t.h \
  ../../include/cmsgpar.h \
  ../envir/logformatter.h \
  ../../include/cchannel.h \
  ../envir/intervals.h \
  ../../include/opp_string.h \
  ../../include/cevent.h \
  ../../include/simkerneldefs.h \
  ../../include/csimulation.h \
  tkdefs.h \
  ../../include/cobject.h \
  ../../include/cstringpool.h \
  ../../include/clog.h \
  ../../include/cdefaultlist.h \
  ../common/ver.h \
  ../../include/cmessageheap.h \
  ../../include/simutil.h \
  tkenv.h
$O/watchinspector.o: watchinspector.cc \
  ../../include/regmacros.h \
  ../envir/args.h \
  ../../include/ctimestampedvalue.h \
  ../envir/envirdefs.h \
  logbuffer.h \
  ../../include/cnamedobject.h \
  ../../include/cexpression.h \
  ../envir/objectprinter.h \
  ../../include/ccomponent.h \
  inspectorfactory.h \
  ../../include/cregistrationlist.h \
  ../../include/cconfiguration.h \
  ../../include/errmsg.h \
  ../../include/cownedobject.h \
  ../../include/cmessage.h \
  ../../include/onstartup.h \
  ../../include/cstlwatch.h \
  ../../include/cresultlistener.h \
  ../envir/envirbase.h \
  ../../include/envirext.h \
  ../../include/clistener.h \
  ../../include/cpar.h \
  ../../include/globals.h \
  ../../include/cvisitor.h \
  tkutil.h \
  ../../include/cnedmathfunction.h \
  ../../include/cobjectfactory.h \
  ../../include/cmodule.h \
  ../../include/platdep/platmisc.h \
  watchinspector.h \
  ../../include/cexception.h \
  ../../include/platdep/intxtypes.h \
  ../../include/ccomponenttype.h \
  tklib.h \
  ../../include/platdep/platdefs.h \
  ../../include/cwatch.h \
  ../envir/eventlogfilemgr.h \
  ../../include/simtime.h \
  ../../include/cgate.h \
  ../../include/carray.h \
  ../../include/simtime_t.h \
  ../../include/cenvir.h \
  ../../include/cmsgpar.h \
  inspector.h \
  ../../include/cchannel.h \
  ../../include/opp_string.h \
  ../envir/intervals.h \
  ../../include/simkerneldefs.h \
  ../../include/csimulation.h \
  tkdefs.h \
  ../../include/cobject.h \
  ../../include/cstringpool.h \
  ../../include/cdefaultlist.h \
  ../../include/simutil.h \
  ../../include/cmessageheap.h \
  tkenv.h
$O/tkImgPNG.o: tkImgPNG.c
$O/tkImgPNGInit.o: tkImgPNGInit.c<|MERGE_RESOLUTION|>--- conflicted
+++ resolved
@@ -413,11 +413,8 @@
   ../../include/cnedfunction.h \
   ../../include/cstringpool.h \
   ../../include/cresultfilter.h \
-<<<<<<< HEAD
   ../../include/clog.h \
   ../../include/cdefaultlist.h \
-=======
->>>>>>> 4ab25d5f
   ../../include/cdensityestbase.h \
   ../../include/cdefaultlist.h \
   ../../include/cxmlparimpl.h \
@@ -536,11 +533,8 @@
   ../../include/cnedfunction.h \
   ../../include/cstringpool.h \
   ../../include/cresultfilter.h \
-<<<<<<< HEAD
   ../../include/clog.h \
   ../../include/cdefaultlist.h \
-=======
->>>>>>> 4ab25d5f
   ../../include/cdensityestbase.h \
   ../../include/cdefaultlist.h \
   ../../include/cxmlparimpl.h \
@@ -564,28 +558,24 @@
   ../../include/errmsg.h \
   ../../include/cownedobject.h \
   ../../include/onstartup.h \
-<<<<<<< HEAD
   ../../include/clifetimelistener.h \
   ../../include/cresultlistener.h \
   ../envir/envirbase.h \
-=======
->>>>>>> 4ab25d5f
-  ../../include/clistener.h \
-  ../../include/cpar.h \
-  ../../include/globals.h \
-  ../../include/cvisitor.h \
-  tkutil.h \
-  ../../include/cobjectfactory.h \
-  ../../include/platdep/platmisc.h \
-  ../../include/cmodule.h \
-  ../../include/cexception.h \
-  ../../include/platdep/intxtypes.h \
-  tklib.h \
-  ../../include/platdep/platdefs.h \
-  ../../include/cgate.h \
-  ../../include/simtime.h \
-  ../../include/cenvir.h \
-<<<<<<< HEAD
+  ../../include/clistener.h \
+  ../../include/cpar.h \
+  ../../include/globals.h \
+  ../../include/cvisitor.h \
+  tkutil.h \
+  ../../include/cobjectfactory.h \
+  ../../include/platdep/platmisc.h \
+  ../../include/cmodule.h \
+  ../../include/cexception.h \
+  ../../include/platdep/intxtypes.h \
+  tklib.h \
+  ../../include/platdep/platdefs.h \
+  ../../include/cgate.h \
+  ../../include/simtime.h \
+  ../../include/cenvir.h \
   ../../include/cmsgpar.h \
   ../../include/cstatistic.h \
   ../envir/logformatter.h \
@@ -594,28 +584,23 @@
   ../../include/opp_string.h \
   ../envir/intervals.h \
   ../../include/cevent.h \
-=======
-  ../../include/simtime_t.h \
-  ../../include/opp_string.h \
->>>>>>> 4ab25d5f
+  ../../include/simtime_t.h \
+  ../../include/opp_string.h \
   ../../include/simkerneldefs.h \
   ../../include/csimulation.h \
   ../../include/cdisplaystring.h \
   tkdefs.h \
   ../../include/cobject.h \
   ../../include/cstringpool.h \
-<<<<<<< HEAD
   ../../include/clog.h \
   ../../include/cdensityestbase.h \
   ../../include/cdefaultlist.h \
   ../../include/cstddev.h \
   ../../include/simutil.h \
   ../../include/cmessageheap.h
-=======
   ../../include/cdefaultlist.h \
   ../../include/cmessageheap.h \
   ../../include/simutil.h
->>>>>>> 4ab25d5f
 $O/logbuffer.o: logbuffer.cc \
   ../../include/regmacros.h \
   logbuffer.h \
@@ -670,6 +655,62 @@
   ../../include/cmessage.h \
   ../../include/cownedobject.h \
   ../../include/onstartup.h \
+  ../../include/cresultlistener.h \
+  ../envir/envirbase.h \
+  ../../include/clistener.h \
+  ../../include/envirext.h \
+  ../../include/cpar.h \
+  ../../include/globals.h \
+  ../../include/cvisitor.h \
+  ../../include/cnedmathfunction.h \
+  tkutil.h \
+  ../../include/cobjectfactory.h \
+  ../../include/cmodule.h \
+  ../../include/platdep/platmisc.h \
+  ../../include/cexception.h \
+  ../../include/platdep/intxtypes.h \
+  ../../include/ccomponenttype.h \
+  tklib.h \
+  ../../include/platdep/platdefs.h \
+  ../envir/eventlogfilemgr.h \
+  ../../include/cgate.h \
+  ../../include/simtime.h \
+  ../../include/carray.h \
+  ../../include/simtime_t.h \
+  ../../include/cenvir.h \
+  ../../include/cmsgpar.h \
+  inspector.h \
+  ../../include/cchannel.h \
+  loginspector.h \
+  ../../include/opp_string.h \
+  ../envir/intervals.h \
+  ../../include/simkerneldefs.h \
+  ../../include/csimulation.h \
+  tkdefs.h \
+  ../../include/cobject.h \
+  ../../include/cstringpool.h \
+  ../../include/cdefaultlist.h \
+  ../../include/simutil.h \
+  ../../include/cmessageheap.h \
+  tkenv.h
+$O/moduleinspector.o: moduleinspector.cc \
+  ../envir/args.h \
+  ../../include/regmacros.h \
+  layouterenv.h \
+  ../../include/ctimestampedvalue.h \
+  ../envir/envirdefs.h \
+  logbuffer.h \
+  ../../include/cexpression.h \
+  ../../include/cnamedobject.h \
+  ../envir/objectprinter.h \
+  ../../include/ccomponent.h \
+  arrow.h \
+  inspectorfactory.h \
+  ../../include/cregistrationlist.h \
+  ../../include/cconfiguration.h \
+  ../../include/errmsg.h \
+  ../../include/cownedobject.h \
+  ../../include/onstartup.h \
   ../../include/clifetimelistener.h \
   ../../include/cresultlistener.h \
   ../envir/envirbase.h \
@@ -680,70 +721,77 @@
   ../../include/cvisitor.h \
   ../../include/cnedmathfunction.h \
   tkutil.h \
-  ../../include/cobjectfactory.h \
-  ../../include/cmodule.h \
-  ../../include/platdep/platmisc.h \
+  ../../include/csimplemodule.h \
+  ../../include/cobjectfactory.h \
+  ../../include/platdep/platmisc.h \
+  ../../include/cmodule.h \
   ../../include/cexception.h \
   ../../include/platdep/intxtypes.h \
   ../../include/ccomponenttype.h \
   tklib.h \
   ../../include/platdep/platdefs.h \
-  ../envir/eventlogfilemgr.h \
-  ../../include/cgate.h \
-  ../../include/simtime.h \
-  ../../include/carray.h \
-  ../../include/simtime_t.h \
-  ../../include/cenvir.h \
-  ../../include/cmsgpar.h \
-<<<<<<< HEAD
+  modinsp.h \
+  ../../include/coutvector.h \
+  ../../include/cqueue.h \
+  ../../include/cdataratechannel.h \
+  ../envir/eventlogfilemgr.h \
+  ../../include/cgate.h \
+  ../../include/simtime.h \
+  ../../include/carray.h \
+  ../../include/simtime_t.h \
+  ../../include/cenvir.h \
+  ../../include/cmsgpar.h \
   ../../include/cstatistic.h \
   ../envir/logformatter.h \
-=======
->>>>>>> 4ab25d5f
   inspector.h \
   ../../include/cchannel.h \
-  loginspector.h \
   ../../include/opp_string.h \
   ../envir/intervals.h \
   ../../include/cevent.h \
   ../../include/simkerneldefs.h \
   ../../include/csimulation.h \
-  tkdefs.h \
-  ../../include/cobject.h \
-  ../../include/cstringpool.h \
-<<<<<<< HEAD
+  ../../include/cdisplaystring.h \
+  ../../include/cobject.h \
+  tkdefs.h \
+  inspfactory.h \
+  ../../include/cstringpool.h \
   ../../include/clog.h \
   ../../include/cdensityestbase.h \
   ../../include/cdefaultlist.h \
   ../../include/cstddev.h \
-=======
-  ../../include/cdefaultlist.h \
->>>>>>> 4ab25d5f
   ../../include/simutil.h \
   ../../include/cmessageheap.h \
   tkenv.h
-$O/moduleinspector.o: moduleinspector.cc \
-  ../envir/args.h \
-  ../../include/regmacros.h \
-  layouterenv.h \
-  ../../include/ctimestampedvalue.h \
-<<<<<<< HEAD
+$O/objinsp.o: objinsp.cc \
+  ../envir/args.h \
+  ../../include/regmacros.h \
+  ../../include/ctimestampedvalue.h \
   ../../include/checkandcast.h \
-=======
->>>>>>> 4ab25d5f
-  ../envir/envirdefs.h \
-  logbuffer.h \
-  ../../include/cexpression.h \
-  ../../include/cnamedobject.h \
+  ../envir/envirdefs.h \
+  ../../include/cksplit.h \
+  ../../include/packing.h \
+  ../../include/cdoubleparimpl.h \
+  logbuffer.h \
+  ../../include/distrib.h \
+  ../../include/cexpression.h \
+  ../../include/cnamedobject.h \
+  ../../include/ccompoundmodule.h \
+  objinsp.h \
   ../envir/objectprinter.h \
   ../../include/cpacket.h \
   ../../include/ccomponent.h \
-  arrow.h \
-  inspectorfactory.h \
-  ../../include/cregistrationlist.h \
-  ../../include/cconfiguration.h \
-  ../../include/errmsg.h \
-  ../../include/cownedobject.h \
+  ../../include/cmatchexpression.h \
+  ../../include/cproperties.h \
+  ../../include/cregistrationlist.h \
+  ../../include/cenum.h \
+  ../../include/cdynamicexpression.h \
+  ../../include/platdep/timeutil.h \
+  ../../include/cdelaychannel.h \
+  ../../include/cconfiguration.h \
+  ../../include/chasher.h \
+  ../../include/nedsupport.h \
+  ../../include/ccommbuffer.h \
+  ../../include/errmsg.h \
   ../../include/cmessage.h \
   ../../include/onstartup.h \
   ../../include/cresultlistener.h \
@@ -773,15 +821,12 @@
   ../../include/cenvir.h \
   ../../include/simtime_t.h \
   ../../include/cmsgpar.h \
-<<<<<<< HEAD
   ../../include/cboolparimpl.h \
   ../../include/mersennetwister.h \
   ../envir/logformatter.h \
   ../../include/cconfigoption.h \
   ../../include/cstatistic.h \
   ../../include/cclassdescriptor.h \
-=======
->>>>>>> 4ab25d5f
   inspector.h \
   ../../include/cchannel.h \
   ../envir/intervals.h \
@@ -793,11 +838,8 @@
   ../../include/cobject.h \
   tkdefs.h \
   ../../include/cstringpool.h \
-<<<<<<< HEAD
   ../../include/cresultfilter.h \
   ../../include/clog.h \
-=======
->>>>>>> 4ab25d5f
   ../../include/cdefaultlist.h \
   ../../include/cmessageheap.h \
   ../../include/simutil.h \
@@ -847,19 +889,13 @@
   ../../include/simtime_t.h \
   ../../include/cenvir.h \
   ../../include/cmsgpar.h \
-<<<<<<< HEAD
   ../envir/logformatter.h \
   ../../include/cstatistic.h \
-=======
->>>>>>> 4ab25d5f
   inspector.h \
   ../../include/cchannel.h \
   ../../include/opp_string.h \
-<<<<<<< HEAD
   ../../include/cevent.h \
-=======
-  ../envir/intervals.h \
->>>>>>> 4ab25d5f
+  ../envir/intervals.h \
   ../../include/simkerneldefs.h \
   ../../include/csimulation.h \
   tkdefs.h \
@@ -867,19 +903,15 @@
   ../../include/cstringpool.h \
   ../../include/clog.h \
   ../../include/cdefaultlist.h \
-<<<<<<< HEAD
   ../../include/cdensityestbase.h \
   ../../include/cstddev.h \
   ../../include/simutil.h \
   ../../include/cmessageheap.h \
   tkenv.h \
-  statinsp.h
-=======
   outputvectorinspector.h \
   ../../include/simutil.h \
   ../../include/cmessageheap.h \
   tkenv.h
->>>>>>> 4ab25d5f
 $O/tkcmd.o: tkcmd.cc \
   ../envir/args.h \
   ../../include/regmacros.h \
@@ -946,15 +978,12 @@
   tkdefs.h \
   ../../include/cobject.h \
   ../../include/cstringpool.h \
-<<<<<<< HEAD
   ../../include/clog.h \
   ../../include/cdensityestbase.h \
   ../../include/cdefaultlist.h \
   ../../include/cstddev.h \
-=======
-  ../../include/cdefaultlist.h \
-  ../../include/simutil.h \
->>>>>>> 4ab25d5f
+  ../../include/cdefaultlist.h \
+  ../../include/simutil.h \
   ../../include/cmessageheap.h \
   ../../include/simutil.h \
   tkenv.h
@@ -1010,11 +1039,8 @@
   ../../include/cenvir.h \
   ../../include/simtime_t.h \
   ../../include/cmsgpar.h \
-<<<<<<< HEAD
   ../../include/cstatistic.h \
   ../envir/logformatter.h \
-=======
->>>>>>> 4ab25d5f
   ../../include/cconfigoption.h \
   inspector.h \
   ../../include/cchannel.h \
@@ -1027,11 +1053,8 @@
   ../../include/cobject.h \
   tkdefs.h \
   ../../include/cstringpool.h \
-<<<<<<< HEAD
   ../../include/clog.h \
   ../../include/cdensityestbase.h \
-=======
->>>>>>> 4ab25d5f
   ../../include/cdefaultlist.h \
   ../common/ver.h \
   ../../include/cmessageheap.h \
