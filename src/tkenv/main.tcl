--- conflicted
+++ resolved
@@ -30,11 +30,8 @@
 set config(editor-regexp) 0
 set config(editor-backwards) 1
 set config(editor-wrap) none
-<<<<<<< HEAD
 set config(editor-hideprefix) 0
 set config(display-treeview) 1
-=======
->>>>>>> 99798f36
 set config(filtobjlist-class)  ""
 set config(filtobjlist-name)   ""
 set config(filtobjlist-order)  "Class"
@@ -536,14 +533,6 @@
 
     # bind Ctrl+A "Select all" ('break' is needed below because ^A=Home)
     bind $txt <Control-a> {%W tag add sel 1.0 end; break}
-<<<<<<< HEAD
-
-    # bind a context menu as well
-    catch {$txt config -wrap $config(editor-wrap)}
-    catch {$txt tag configure "prefix" -elide $config(editor-hideprefix)}
-    bind $txt <Button-$B3> [list textwidget:contextMenu %W $wintype %X %Y]
-=======
->>>>>>> 99798f36
 }
 
 #===================================================================
