--- conflicted
+++ resolved
@@ -314,15 +314,6 @@
 
 void resolveSendDirectHops(cModule *src, cModule *dest, std::vector<cModule*>& hops)
 {
-<<<<<<< HEAD
-    if (!quotedText || !quotedText[0])
-        return;
-    if (!tags)
-        CHK(Tcl_VarEval(interp, textWidget, " insert end ", quotedText, NULL));
-    else
-        CHK(Tcl_VarEval(interp, textWidget, " insert end ", quotedText, " {", tags, "}", NULL));
-}
-=======
     // find common ancestor, and record modules from src up to it;
     // the ancestor module itself is NOT recorded
     cModule *ancestor = src;
@@ -338,7 +329,6 @@
         ancestor = ancestor->getParentModule();
     }
     ASSERT(ancestor!=NULL);
->>>>>>> 454104fb
 
     if (src == ancestor)
         hops.push_back(src);
