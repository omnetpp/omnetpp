--- conflicted
+++ resolved
@@ -234,9 +234,5 @@
    redrawTimeline
 
    opp_redrawinspectors
-<<<<<<< HEAD
-}
-=======
-
-}
->>>>>>> 2d858f2d
+
+}