#=================================================================
#  WINDOWS.TCL - part of
#
#                     OMNeT++/OMNEST
#            Discrete System Simulation in C++
#
#=================================================================

#----------------------------------------------------------------#
#  Copyright (C) 1992-2008 Andras Varga
#
#  This file is distributed WITHOUT ANY WARRANTY. See the file
#  `license' for details on this and other legal matters.
#----------------------------------------------------------------#


proc loadFile {win filename} {
    if [catch {open $filename r} f] {
       messagebox {Error} "Error: $f" info ok
       return
    }
    set contents [read $f]
    close $f

    set t $win.main.text
    set curpos [$t index insert]
    $win.main.text delete 1.0 end
    $win.main.text insert end $contents
    catch {$t mark set insert $curpos}
    $t see insert
}

proc saveFile {win {filename ""}} {
    global config

    if {$filename == ""} {
        set filename $config(log-save-filename)
        set filename [tk_getSaveFile -title {Save Log Window Contents} -parent $win \
                      -defaultextension "out" -initialfile $filename \
                      -filetypes {{{Log files} {*.out}} {{All files} {*}}}]
        if {$filename == ""} return
        set config(log-save-filename) $filename
    }

    if [catch {
       set f [open $filename w]
       set txt $win.main.text
       if {$txt == "..main.text"} {set txt .log.main.text}
       puts -nonewline $f [$txt get 1.0 end]
       close $f
    } err] {
       messagebox {Error} "Error: $err" info ok
    }
}

#
# Open file viewer window
#
proc createFileViewer {filename} {
    global icons fonts help_tips

    if {$filename == ""} return

    # create a widget name from filename
    set w ".win[clock seconds]"
    if {[winfo exists $w]} {destroy $w}

    # creating widgets
    toplevel $w -class Toplevel
    wm focusmodel $w passive
    #wm maxsize $w 1009 738
    wm minsize $w 1 1
    wm overrideredirect $w 0
    wm resizable $w 1 1
    wm title $w $filename

    frame $w.toolbar

    packIconButton $w.toolbar.copy   -image $icons(copy) -command "editCopy $w.main.text"
    packIconButton $w.toolbar.find   -image $icons(find) -command "findDialog $w.main.text"
    packIconButton $w.toolbar.sep20  -separator
    packIconButton $w.toolbar.save   -image $icons(save) -command "saveFile $w $filename"
    packIconButton $w.toolbar.sep21  -separator

    set help_tips($w.toolbar.copy)   {Copy selected text to clipboard (Ctrl+C)}
    set help_tips($w.toolbar.find)   {Find string in window (Ctrl+F}
    set help_tips($w.toolbar.save)   {Save window contents to file}

    pack $w.toolbar  -anchor center -expand 0 -fill x -side top

    frame $w.main  -borderwidth 1 -relief sunken
    pack $w.main  -anchor center -expand 1 -fill both -ipadx 0 -ipady 0 -padx 0 -pady 0 -side top
    ttk::scrollbar $w.main.sb -command "$w.main.text yview"
    pack $w.main.sb -anchor center -expand 0 -fill y -ipadx 0 -ipady 0 -padx 0 -pady 0 -side right
    text $w.main.text -yscrollcommand "$w.main.sb set" -width 88 -height 30 -font $fonts(text)
    pack $w.main.text -anchor center -expand 1 -fill both -side left

    logTextWidget:configureTags $w.main.text
    bindCommandsToTextWidget $w.main.text

    # Read file
    loadFile $w $filename
}


#
# Create a context menu for a text widget
#
proc textwidget:contextMenu {txt wintype X Y} {
    global tmp config

    set tmp(hideprefix) [$txt tag cget prefix -elide]
    set tmp(wrap) [$txt cget -wrap]

    catch {destroy .popup}
    menu .popup -tearoff 0

    .popup add command -command editCopy -label {Copy} -accel {Ctrl+C} -underline 0
    .popup add separator
    .popup add command -command "editFind $txt" -label {Find...} -accel {Ctrl+F} -underline 0
    .popup add command -command "editFindNext $txt" -label {Find next} -accel {Ctrl+N,F3} -underline 5
    .popup add separator
    if {$wintype=="modulewindow"} {
<<<<<<< HEAD
        set w [winfo toplevel $txt]
        .popup add command -command "moduleWindow:openFilterDialog $w" -label {Filter window contents...} -accel {Ctrl+H} -underline 0
   }
    if {$wintype=="mainwindow"} {
        .popup add command -command "mainlogWindow:openFilterDialog" -label {Filter window contents...} -accel {Ctrl+H} -underline 0
    }
    .popup add separator
    .popup add checkbutton -command "textwidget:togglePrefix $txt" -variable tmp(hideprefix) -onvalue 0 -offvalue 1 -label {Show log prefix} -underline 0
=======
        set w [winfo parent [winfo parent $txt]]
        .popup add command -command "LogInspector:openFilterDialog $w" -label {Filter window contents...} -accel {Ctrl+H} -underline 0
        .popup add separator

    }
>>>>>>> 4ab25d5f
    .popup add checkbutton -command "textwidget:toggleWrap $txt" -variable tmp(wrap) -onvalue "char" -offvalue "none" -label {Wrap lines} -underline 0
    .popup add command -label "Logging options..." -command "optionsDialog $txt g"
    .popup add separator
    .popup add command -command "$txt tag add sel 1.0 end" -label {Select all} -accel {Ctrl+A} -underline 0

    tk_popup .popup $X $Y
}

proc textwidget:toggleWrap {txt} {
    global tmp config

    $txt config -wrap $tmp(wrap)

    # set default for further windows
    set config(editor-wrap) $tmp(wrap)
}

<<<<<<< HEAD
proc textwidget:togglePrefix {txt} {
    global tmp config

    $txt tag configure "prefix" -elide $tmp(hideprefix)

    # set default for further windows
    set config(editor-hideprefix) $tmp(hideprefix)
}
=======
proc textwidget:trimLines {t numlines} {
    if {$numlines==""} {return}
    set endline [$t index {end linestart}]
    if {$endline > $numlines + 100} {  ;# for performance, we want to delete in at least 100-line chunks
        set linestodelete [expr int($endline-$numlines)]
        $t delete 1.0 $linestodelete.0
    }
}

>>>>>>> 4ab25d5f
<|MERGE_RESOLUTION|>--- conflicted
+++ resolved
@@ -121,22 +121,11 @@
     .popup add command -command "editFindNext $txt" -label {Find next} -accel {Ctrl+N,F3} -underline 5
     .popup add separator
     if {$wintype=="modulewindow"} {
-<<<<<<< HEAD
-        set w [winfo toplevel $txt]
-        .popup add command -command "moduleWindow:openFilterDialog $w" -label {Filter window contents...} -accel {Ctrl+H} -underline 0
-   }
-    if {$wintype=="mainwindow"} {
-        .popup add command -command "mainlogWindow:openFilterDialog" -label {Filter window contents...} -accel {Ctrl+H} -underline 0
-    }
-    .popup add separator
-    .popup add checkbutton -command "textwidget:togglePrefix $txt" -variable tmp(hideprefix) -onvalue 0 -offvalue 1 -label {Show log prefix} -underline 0
-=======
         set w [winfo parent [winfo parent $txt]]
         .popup add command -command "LogInspector:openFilterDialog $w" -label {Filter window contents...} -accel {Ctrl+H} -underline 0
         .popup add separator
-
+        .popup add checkbutton -command "textwidget:togglePrefix $txt" -variable tmp(hideprefix) -onvalue 0 -offvalue 1 -label {Show log prefix} -underline 0
     }
->>>>>>> 4ab25d5f
     .popup add checkbutton -command "textwidget:toggleWrap $txt" -variable tmp(wrap) -onvalue "char" -offvalue "none" -label {Wrap lines} -underline 0
     .popup add command -label "Logging options..." -command "optionsDialog $txt g"
     .popup add separator
@@ -154,7 +143,6 @@
     set config(editor-wrap) $tmp(wrap)
 }
 
-<<<<<<< HEAD
 proc textwidget:togglePrefix {txt} {
     global tmp config
 
@@ -163,7 +151,7 @@
     # set default for further windows
     set config(editor-hideprefix) $tmp(hideprefix)
 }
-=======
+
 proc textwidget:trimLines {t numlines} {
     if {$numlines==""} {return}
     set endline [$t index {end linestart}]
@@ -172,5 +160,3 @@
         $t delete 1.0 $linestodelete.0
     }
 }
-
->>>>>>> 4ab25d5f
