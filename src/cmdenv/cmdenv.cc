//==========================================================================
//  CMDENV.CC - part of
//                     OMNeT++/OMNEST
//            Discrete System Simulation in C++
//
//
//  Author: Andras Varga
//
//==========================================================================

/*--------------------------------------------------------------*
  Copyright (C) 1992-2008 Andras Varga
  Copyright (C) 2006-2008 OpenSim Ltd.

  This file is distributed WITHOUT ANY WARRANTY. See the file
  `license' for details on this and other legal matters.
*--------------------------------------------------------------*/

#include <stdio.h>
#include <stdlib.h>
#include <string.h>
#include <signal.h>
#include <algorithm>

#include "opp_ctype.h"
#include "commonutil.h"
#include "fileutil.h"
#include "cmddefs.h"
#include "cmdenv.h"
#include "enumstr.h"
#include "appreg.h"
#include "csimplemodule.h"
#include "ccomponenttype.h"
#include "cmessage.h"
#include "args.h"
#include "speedometer.h"
#include "timeutil.h"
#include "stringutil.h"
#include "cconfigoption.h"
#include "checkandcast.h"
#include "cproperties.h"
#include "cproperty.h"
#include "cenum.h"
#include "cscheduler.h"
#include "stringtokenizer.h"
#include "cresultfilter.h"
#include "cresultrecorder.h"
#include "visitor.h"
#include "cclassdescriptor.h"
#include "cqueue.h"
#include "cchannel.h"
#include "coutvector.h"
#include "ccompoundmodule.h"
#include "cstatistic.h"
#include "cdensityestbase.h"
#include "cwatch.h"
#include "cdisplaystring.h"


NAMESPACE_BEGIN

Register_GlobalConfigOption(CFGID_CONFIG_NAME, "cmdenv-config-name", CFG_STRING, NULL, "Specifies the name of the configuration to be run (for a value `Foo', section [Config Foo] will be used from the ini file). See also cmdenv-runs-to-execute=. The -c command line option overrides this setting.")
Register_GlobalConfigOption(CFGID_RUNS_TO_EXECUTE, "cmdenv-runs-to-execute", CFG_STRING, NULL, "Specifies which runs to execute from the selected configuration (see cmdenv-config-name=). It accepts a comma-separated list of run numbers or run number ranges, e.g. 1,3..4,7..9. If the value is missing, Cmdenv executes all runs in the selected configuration. The -r command line option overrides this setting.")
Register_GlobalConfigOptionU(CFGID_CMDENV_EXTRA_STACK, "cmdenv-extra-stack", "B",  "8KiB", "Specifies the extra amount of stack that is reserved for each activity() simple module when the simulation is run under Cmdenv.")
Register_GlobalConfigOption(CFGID_CMDENV_INTERACTIVE, "cmdenv-interactive", CFG_BOOL,  "false", "Defines what Cmdenv should do when the model contains unassigned parameters. In interactive mode, it asks the user. In non-interactive mode (which is more suitable for batch execution), Cmdenv stops with an error.")
Register_GlobalConfigOption(CFGID_OUTPUT_FILE, "cmdenv-output-file", CFG_FILENAME, NULL, "When a filename is specified, Cmdenv redirects standard output into the given file. This is especially useful with parallel simulation. See the `fname-append-host' option as well.")
Register_PerRunConfigOption(CFGID_EXPRESS_MODE, "cmdenv-express-mode", CFG_BOOL, "true", "Selects ``normal'' (debug/trace) or ``express'' mode.")
Register_PerRunConfigOption(CFGID_AUTOFLUSH, "cmdenv-autoflush", CFG_BOOL, "false", "Call fflush(stdout) after each event banner or status update; affects both express and normal mode. Turning on autoflush may have a performance penalty, but it can be useful with printf-style debugging for tracking down program crashes.")
Register_PerRunConfigOption(CFGID_MODULE_MESSAGES, "cmdenv-module-messages", CFG_BOOL, "true", "When cmdenv-express-mode=false: turns printing module ev<< output on/off.")
Register_PerRunConfigOption(CFGID_EVENT_BANNERS, "cmdenv-event-banners", CFG_BOOL, "true", "When cmdenv-express-mode=false: turns printing event banners on/off.")
Register_PerRunConfigOption(CFGID_EVENT_BANNER_DETAILS, "cmdenv-event-banner-details", CFG_BOOL, "false", "When cmdenv-express-mode=false: print extra information after event banners.")
Register_PerRunConfigOption(CFGID_MESSAGE_TRACE, "cmdenv-message-trace", CFG_BOOL, "false", "When cmdenv-express-mode=false: print a line per message sending (by send(),scheduleAt(), etc) and delivery on the standard output.")
Register_PerRunConfigOptionU(CFGID_STATUS_FREQUENCY, "cmdenv-status-frequency", "s", "2s", "When cmdenv-express-mode=true: print status update every n seconds.")
Register_PerRunConfigOption(CFGID_PERFORMANCE_DISPLAY, "cmdenv-performance-display", CFG_BOOL, "true", "When cmdenv-express-mode=true: print detailed performance information. Turning it on results in a 3-line entry printed on each update, containing ev/sec, simsec/sec, ev/simsec, number of messages created/still present/currently scheduled in FES.")
Register_PerRunConfigOption(CFGID_LOG_FORMAT, "cmdenv-log-format", CFG_STRING, "[%l]\t", "Specifies the format string that determines the prefix of each log line. Log can be written using macros such as EV_FATAL, EV_ERROR, EV_WARN, EV_INFO, EV_DETAIL, EV_DEBUG and EV_TRACE. The format string may contain constant texts interleaved with format directives. A format directive is a '%' character followed by a single format character. See the manual for the list of available format characters.");
Register_PerRunConfigOption(CFGID_GLOBAL_LOGLEVEL, "cmdenv-log-level", CFG_STRING, "DEBUG", "Specifies the level of detail recorded by log statements, output below the specified level is omitted. This setting is with AND relationship with per-component log level settings. Available values are (case insensitive): fatal, error, warn, info, detail, debug or trace. Note that the level of detail is also controlled by the specified per component log levels and the GLOBAL_COMPILETIME_LOGLEVEL macro that is used to completely remove log statements from the executable.");

Register_PerObjectConfigOption(CFGID_CMDENV_EV_OUTPUT, "cmdenv-ev-output", KIND_MODULE, CFG_BOOL, "true", "When cmdenv-express-mode=false: whether Cmdenv should print log messages (EV<<, EV_INFO, etc.) from the selected modules.")


/*TODO:
notifyListeners(LF_ON_SIMULATION_START);
notifyListeners(LF_ON_SIMULATION_SUCCESS);
notifyListeners(LF_ON_SIMULATION_ERROR);
*/

//
// Register the Cmdenv user interface
//
Register_OmnetApp("Cmdenv", Cmdenv, 10, "command-line user interface");

//
// The following function can be used to force linking with Cmdenv; specify
// -u _cmdenv_lib (gcc) or /include:_cmdenv_lib (vc++) in the link command.
//
extern "C" CMDENV_API void cmdenv_lib() {}
// on some compilers (e.g. linux gcc 4.2) the functions are generated without _
extern "C" CMDENV_API void _cmdenv_lib() {}

#define SPEEDOMETER_UPDATEMILLISECS 1000

#define LL  INT64_PRINTF_FORMAT

static char buffer[1024];

bool Cmdenv::sigintReceived;


// utility function for printing elapsed time
char *timeToStr(timeval t, char *buf=NULL)
{
   static char buf2[64];
   char *b = buf ? buf : buf2;

   if (t.tv_sec<3600)
       sprintf(b,"%ld.%.3ds (%dm %02ds)", (long)t.tv_sec, (int)(t.tv_usec/1000), int(t.tv_sec/60L), int(t.tv_sec%60L));
   else if (t.tv_sec<86400)
       sprintf(b,"%ld.%.3ds (%dh %02dm)", (long)t.tv_sec, (int)(t.tv_usec/1000), int(t.tv_sec/3600L), int((t.tv_sec%3600L)/60L));
   else
       sprintf(b,"%ld.%.3ds (%dd %02dh)", (long)t.tv_sec, (int)(t.tv_usec/1000), int(t.tv_sec/86400L), int((t.tv_sec%86400L)/3600L));

   return b;
}

static cEnum stateEnum("State",
        "nonetwork", Cmdenv::SIM_NONETWORK,
        "ready", Cmdenv::SIM_READY,
        "running", Cmdenv::SIM_RUNNING,
        "terminated", Cmdenv::SIM_TERMINATED,
        "error", Cmdenv::SIM_ERROR,
        "finishcalled", Cmdenv::SIM_FINISHCALLED,
        NULL);

static cEnum runModeEnum("RunMode",
        "normal", Cmdenv::RUNMODE_NORMAL,
        "fast", Cmdenv::RUNMODE_FAST,
        "express", Cmdenv::RUNMODE_EXPRESS,
        NULL);

static cEnum stoppingReasonEnum("StoppingReason",
        "none", Cmdenv::STOP_NONE,
        "untilsimtime", Cmdenv::STOP_UNTILSIMTIME,
        "untilevent", Cmdenv::STOP_UNTILEVENT,
        "untilmodule", Cmdenv::STOP_UNTILMODULE,
        "untilmessage", Cmdenv::STOP_UNTILMESSAGE,
        "realtimechunk", Cmdenv::STOP_REALTIMECHUNK,
        "stopcommand", Cmdenv::STOP_STOPCOMMAND,
        "termination", Cmdenv::STOP_TERMINATION,
        NULL);

static cEnum commandEnum("Command",
        "none", Cmdenv::CMD_NONE,
        "setupNetwork", Cmdenv::CMD_SETUPNETWORK,
        "setupRun", Cmdenv::CMD_SETUPRUN,
        "rebuild", Cmdenv::CMD_REBUILD,
        "step", Cmdenv::CMD_STEP,
        "run", Cmdenv::CMD_RUN,
        "stop", Cmdenv::CMD_STOP,
        "finish", Cmdenv::CMD_FINISH,
        "quit", Cmdenv::CMD_QUIT,
        NULL);

static cEnum userInputState("UserInputState",
        "none", Cmdenv::INPSTATE_NONE,
        "initiated", Cmdenv::INPSTATE_INITIATED,
        "waitingForReply", Cmdenv::INPSTATE_WAITINGFORREPLY,
        "replyArrived", Cmdenv::INPSTATE_REPLYARRIVED,
        NULL);

static cEnum userInputType("UserInputType",
        "none", Cmdenv::INP_NONE,
        "error", Cmdenv::INP_ERROR,
        "askParameter", Cmdenv::INP_ASKPARAMETER,
        "gets", Cmdenv::INP_GETS,
        "askYesNo", Cmdenv::INP_ASKYESNO,
        "msgDialog", Cmdenv::INP_MSGDIALOG,
    NULL);

CmdenvOptions::CmdenvOptions()
{
    // note: these values will be overwritten in setup()/readOptions() before taking effect
    extraStack = 0;
    autoflush = true;
    expressMode = false;
    interactive = false;
    printModuleMsgs = true;
    printEventBanners = true;
    detailedEventBanners = false;
    messageTrace = false;
    statusFrequencyMs = 2000;
    printPerformanceData = false;
}


Cmdenv::Cmdenv() : opt((CmdenvOptions *&)EnvirBase::opt)
{
    // Note: ctor should only contain trivial initializations, because
    // the class may be instantiated only for the purpose of calling
    // printUISpecificHelp() on it

    // initialize fout to stdout, then we'll replace it if redirection is
    // requested in the ini file
    fout = stdout;
<<<<<<< HEAD

    // init config variables that are used even before readOptions()
    opt_httpcontrolled = false;
    opt_autoflush = true;

    opt_updatefreq_fast = 500; // ms
    opt_updatefreq_express = 1000; // ms

    state = SIM_NONETWORK;
    command = CMD_NONE;
    stoppingReason = STOP_NONE;

    isConfigRun = false; //TODO check all other new vars too

    serializer = NULL;

    collectJsonLog = false;
    jsonLog = new JsonArray();

    userInput.state = INPSTATE_NONE;
    userInput.type = INP_NONE;

    //XXX log settings should come from some configuration or commmand-line arg
    logging = true;
    logStream = fopen(".cmdenv-log", "w");
    if (!logStream) logStream = stdout;
    //logStream = stdout;
=======
>>>>>>> 797a6506
}

Cmdenv::~Cmdenv()
{
    delete serializer;
    delete jsonLog;
}

void Cmdenv::readOptions()
{
    EnvirBase::readOptions();

    cConfiguration *cfg = getConfig();

    // note: configname and runstoexec will possibly be overwritten
    // with the -c, -r command-line options in our setup() method
    opt->configName = cfg->getAsString(CFGID_CONFIG_NAME);
    opt->runsToExec = cfg->getAsString(CFGID_RUNS_TO_EXECUTE);

    opt->extraStack = (size_t) cfg->getAsDouble(CFGID_CMDENV_EXTRA_STACK);
    opt->outputFile = cfg->getAsFilename(CFGID_OUTPUT_FILE).c_str();

    if (!opt->outputFile.empty())
    {
        processFileName(opt->outputFile);
        ::printf("Cmdenv: redirecting output to file `%s'...\n",opt->outputFile.c_str());
        FILE *out = fopen(opt->outputFile.c_str(), "w");
        if (!out)
            throw cRuntimeError("Cannot open output redirection file `%s'",opt->outputFile.c_str());
        fout = out;
    }
}

void Cmdenv::readPerRunOptions()
{
    EnvirBase::readPerRunOptions();

    cConfiguration *cfg = getConfig();
<<<<<<< HEAD
    opt_expressmode = cfg->getAsBool(CFGID_EXPRESS_MODE);
    opt_interactive = cfg->getAsBool(CFGID_CMDENV_INTERACTIVE);
    opt_autoflush = cfg->getAsBool(CFGID_AUTOFLUSH);
    opt_modulemsgs = cfg->getAsBool(CFGID_MODULE_MESSAGES);
    opt_eventbanners = cfg->getAsBool(CFGID_EVENT_BANNERS);
    opt_eventbanner_details = cfg->getAsBool(CFGID_EVENT_BANNER_DETAILS);
    opt_messagetrace = cfg->getAsBool(CFGID_MESSAGE_TRACE);
    opt_status_frequency_ms = 1000*cfg->getAsDouble(CFGID_STATUS_FREQUENCY);
    opt_perfdisplay = cfg->getAsBool(CFGID_PERFORMANCE_DISPLAY);
    setLogLevel(cLogLevel::getLevel(getConfig()->getAsString(CFGID_GLOBAL_LOGLEVEL).c_str()));
    setLogFormat(getConfig()->getAsString(CFGID_LOG_FORMAT).c_str());
=======
    opt->expressMode = cfg->getAsBool(CFGID_EXPRESS_MODE);
    opt->interactive = cfg->getAsBool(CFGID_CMDENV_INTERACTIVE);
    opt->autoflush = cfg->getAsBool(CFGID_AUTOFLUSH);
    opt->printModuleMsgs = cfg->getAsBool(CFGID_MODULE_MESSAGES);
    opt->printEventBanners = cfg->getAsBool(CFGID_EVENT_BANNERS);
    opt->detailedEventBanners = cfg->getAsBool(CFGID_EVENT_BANNER_DETAILS);
    opt->messageTrace = cfg->getAsBool(CFGID_MESSAGE_TRACE);
    opt->statusFrequencyMs = 1000*cfg->getAsDouble(CFGID_STATUS_FREQUENCY);
    opt->printPerformanceData = cfg->getAsBool(CFGID_PERFORMANCE_DISPLAY);
>>>>>>> 797a6506
}

void Cmdenv::doRun()
{
    httpServer->addHttpRequestHandler(this); //FIXME should go into setup()?

    if (args->optionGiven('w'))
    {
        // interactive mode: wait for commands
        opt_httpcontrolled = true;

        collectJsonLog = true;
        serializer = new Serializer(); // because collectJsonLog==true requires it

        processHttpRequests(true);
    }
    else
    {
        // '-c' and '-r' option: configuration to activate, and run numbers to run.
        // Both command-line options take precedence over inifile settings.
        // (NOTE: inifile settings *already* got read at this point! as EnvirBase::setup()
        // invokes readOptions()).

        const char *configName = args->optionValue('c');
        if (configName)
            opt_configname = configName;
        if (opt_configname.empty())
            opt_configname = "General";

        const char *runsToExec = args->optionValue('r');
        if (runsToExec)
            opt_runstoexec = runsToExec;

        // if the list of runs is not given explicitly, must execute all runs
        if (opt_runstoexec.empty())
        {
            int n = cfg->getNumRunsInConfig(opt_configname.c_str());  //note: may throw exception
            if (n==0)
            {
                ev.printfmsg("Error: Configuration `%s' generates 0 runs", opt_configname.c_str());
                exitcode = 1;
                return;
            }
            else
            {
                char buf[32];
                sprintf(buf, (n==1 ? "%d" : "0..%d"), n-1);
                opt_runstoexec = buf;
            }
        }

        EnumStringIterator runiterator(opt_runstoexec.c_str());
        if (runiterator.hasError())
        {
            ev.printfmsg("Error parsing list of runs to execute: `%s'", opt_runstoexec.c_str());
            exitcode = 1;
            return;
        }

        // we'll return nonzero exitcode if any run was terminated with error
        bool hadError = false;

        for (; runiterator()!=-1; runiterator++)
        {
            int runNumber = runiterator();
            bool networkSetupDone = false;
            bool startrunDone = false;
            try
            {
                ::fprintf(fout, "\nPreparing for running configuration %s, run #%d...\n", opt_configname.c_str(), runNumber);
                ::fflush(fout);

                cfg->activateConfig(opt_configname.c_str(), runNumber);

                const char *itervars = cfg->getVariable(CFGVAR_ITERATIONVARS2);
                if (itervars && strlen(itervars)>0)
                    ::fprintf(fout, "Scenario: %s\n", itervars);
                ::fprintf(fout, "Assigned runID=%s\n", cfg->getVariable(CFGVAR_RUNID));

                //cfg->dump();

                readPerRunOptions();

                // find network
                cModuleType *network = resolveNetwork(opt_network_name.c_str());
                ASSERT(network);

                // set up network
                ::fprintf(fout, "Setting up network `%s'...\n", opt_network_name.c_str());
                ::fflush(fout);

                setupNetwork(network);
                networkSetupDone = true;

                // prepare for simulation run
                ::fprintf(fout, "Initializing...\n");
                ::fflush(fout);

                disable_tracing = opt_expressmode;
                startRun();
                startrunDone = true;

                // run the simulation
                ::fprintf(fout, "\nRunning simulation...\n");
                ::fflush(fout);

                // simulate() should only throw exception if error occurred and
                // finish() should not be called.
                notifyListeners(LF_ON_SIMULATION_START);
                simulate();
                disable_tracing = false;

                ::fprintf(fout, "\nCalling finish() at end of Run #%d...\n", runNumber);
                ::fflush(fout);
                simulation.callFinish();
                cLogProxy::flushLastLine();

                checkFingerprint();

                notifyListeners(LF_ON_SIMULATION_SUCCESS);
            }
            catch (std::exception& e)
            {
                hadError = true;
                disable_tracing = false;
                stoppedWithException(e);
                notifyListeners(LF_ON_SIMULATION_ERROR);
                displayException(e);
            }

            // call endRun()
            if (startrunDone)
            {
                try
                {
                    endRun();
                }
                catch (std::exception& e)
                {
                    hadError = true;
                    notifyListeners(LF_ON_SIMULATION_ERROR);
                    displayException(e);
                }
            }

            // delete network
            if (networkSetupDone)
            {
                try
                {
                    simulation.deleteNetwork();
                }
                catch (std::exception& e)
                {
                    hadError = true;
                    notifyListeners(LF_ON_SIMULATION_ERROR);
                    displayException(e);
                }
            }

            // skip further runs if signal was caught
            if (sigintReceived)
                break;
        }

        ::fflush(fout);

        exitcode = hadError ? 1 : sigintReceived ? 2 : 0;
    }
}

void Cmdenv::processHttpRequests(bool blocking)
{
    //FIXME handle exceptions! (store them, and return them when status is requested)
    for (;;)
    {
        while (command == CMD_NONE) {
            bool didSomething = httpServer->handleOneRequest(blocking);  // ends up in handle(cHttpRequest*)
            if (!blocking && !didSomething)
                return;
        }

<<<<<<< HEAD
        int currentCommand = command;
        command = CMD_NONE;
        processCommand(currentCommand);
    }
}

bool Cmdenv::handleHttpRequest(cHttpRequest *request)
{
    ASSERT2(command == CMD_NONE, "previous command not marked as done yet");

    //TODO: rewrite HttpServer so it directly uses mongoose's url-based callback registration...
    const char *method = request->getRequestMethod();
    const char *uri = request->getUri();
    const char *query = request->getQueryString();
    debug(!query ? "[http] %s %s\n" : "[http] %s %s?%s\n", method, uri, query);

    const char *OK_STATUS = "HTTP/1.0 200 OK\n";
    const char *ERROR_STATUS = "HTTP/1.0 409 Conflict\n\nRequest not allowed in this state\n";

    // check method and base URL
    if (strcmp(method, "GET") != 0 || strncmp(uri, "/sim", 4) !=0) {
        debug("[http] wrong method or uri\n");
        return false;
    }

    // ping we accept any time, it has no side effect
    if (strcmp(uri, "/sim/ping") == 0) {
        request->print(OK_STATUS);
        return true;
    }

    // if user input is in progress, we only allow requests that post the reply or are side effect free
    if (userInput.state != INPSTATE_NONE) {
        if (strcmp(uri, "/sim/reply") != 0 && strcmp(uri, "/sim/status") != 0 && strcmp(uri, "/sim/getObjectInfo") != 0) {
            debug("[http] request %s not allowed in userInput.state=%s\n", uri, userInputState.getStringFor(userInput.state));
            request->print(ERROR_STATUS);
            return true;
=======
    const char *configname = args->optionValue('c');
    if (configname)
        opt->configName = configname;
    if (opt->configName.empty())
        opt->configName = "General";

    const char *runstoexec = args->optionValue('r');
    if (runstoexec)
        opt->runsToExec = runstoexec;

    // if the list of runs is not given explicitly, must execute all runs
    if (opt->runsToExec.empty())
    {
        int n = cfg->getNumRunsInConfig(opt->configName.c_str());  //note: may throw exception
        if (n==0)
        {
            ev.printfmsg("Error: Configuration `%s' generates 0 runs", opt->configName.c_str());
            exitcode = 1;
            return;
>>>>>>> 797a6506
        }
    }

    clock_t startTime = clock();

    if (!serializer)
        serializer = new Serializer();  //TODO only in requests that need it!!!!

    // parse query string into commandArgs[]
    commandArgs.clear();
    StringTokenizer tokenizer(request->getQueryString(), "&");
    while (tokenizer.hasMoreTokens())
    {
        const char *token = tokenizer.nextToken();
        const char *eqPtr = strchr(token, '=');
        if (!eqPtr)
            commandArgs[token] = "";
        else
            commandArgs[std::string(token, eqPtr-token)] = opp_urldecode(eqPtr + 1);
    }

    if (strcmp(uri, "/sim/setupNetwork") == 0) {
        //TODO check state!
        command = CMD_SETUPNETWORK;
        request->print(OK_STATUS);
    }
    else if (strcmp(uri, "/sim/setupRun") == 0) {
        //TODO check state!
        command = CMD_SETUPRUN;
        request->print(OK_STATUS);
    }
    else if (strcmp(uri, "/sim/rebuild") == 0) {
        //TODO check state!
        command = CMD_REBUILD;
        request->print(OK_STATUS);
    }
    else if (strcmp(uri, "/sim/step") == 0) {
        //TODO check state!
        command = CMD_STEP;
        request->print(OK_STATUS);
    }
    else if (strcmp(uri, "/sim/run") == 0) {
        //TODO check state!
        command = CMD_RUN;
        request->print(OK_STATUS);
    }
    else if (strcmp(uri, "/sim/stop") == 0) {
        //TODO check state!
        command = CMD_STOP;
        request->print(OK_STATUS);
    }
    else if (strcmp(uri, "/sim/callFinish") == 0) {
        //TODO check state!
        command = CMD_FINISH;
        request->print(OK_STATUS);
    }
    else if (strcmp(uri, "/sim/quit") == 0) {
        //TODO check state!
        command = CMD_QUIT;
        request->print(OK_STATUS);
    }
    else if (strcmp(uri, "/sim/reply") == 0) {
        if (userInput.state != INPSTATE_WAITINGFORREPLY) {
            request->print(ERROR_STATUS);
        }
        else {
            bool hasValue = commandArgs.find("value") != commandArgs.end();
            userInput.reply = hasValue ? commandArgs["value"] : "";
            userInput.cancel = !hasValue;
            userInput.state = INPSTATE_REPLYARRIVED;
            request->print(OK_STATUS);
        }
    }
    else if (strcmp(uri, "/sim/status") == 0) {
        request->print(OK_STATUS);
        request->print("\n");

        JsonObject *result = new JsonObject();
        result->put("hostname", jsonWrap(opp_gethostname()));
        result->put("processid", jsonWrap(getpid()));
        JsonArray *jArgv = new JsonArray();
        for (int i = 0; i < args->getArgCount(); i++)
            jArgv->push_back(jsonWrap(args->getArgVector()[i]));
        result->put("argv", jArgv);
        char wdbuf[1024] = "n/a";
        result->put("wd", jsonWrap(getcwd(wdbuf,sizeof(wdbuf))));
        result->put("state", jsonWrap(stateEnum.getStringFor(state)));
        result->put("changeCounter", jsonWrap(cObject::getChangeCounter()));
        result->put("eventlogfile", jsonWrap(toAbsolutePath(eventlogmgr->getFileName())));
        if (state != SIM_NONETWORK) {
            ASSERT(simulation.getSystemModule());
            cConfigurationEx *cfg = getConfigEx();
            result->put("config", jsonWrap(cfg->getActiveConfigName()));
            result->put("run", jsonWrap(cfg->getActiveRunNumber()));
            result->put("network", jsonWrap(simulation.getNetworkType()->getName()));
            result->put("lastEventNumber", jsonWrap(simulation.getEventNumber() - 1)); // FIXME: eventnumber is immediately incremented after handling a message -- fix this
            result->put("lastEventSimtime", jsonWrap(simTime()));  //FIXME simTime() is also updated at the wrong place (in the scheduler, not it doOneEvent())
            result->put("nextEventNumber", jsonWrap(simulation.getEventNumber()));
            result->put("nextEventSimtimeGuess", jsonWrap(simulation.guessNextSimtime()));
            if (simulation.guessNextModule())
                result->put("nextEventModuleIdGuess", jsonWrap(simulation.guessNextModule()->getId()));
            cEvent *guessNextEvent = simulation.guessNextEvent();
            if (guessNextEvent && guessNextEvent->isMessage())
                result->put("nextEventMessageIdGuess", jsonWrap(static_cast<cMessage*>(guessNextEvent)->getId()));
            result->put("stoppingReason", jsonWrap(stoppingReasonEnum.getStringFor(stoppingReason)));
        }

        JsonObject *jRootObjects = new JsonObject();
        jRootObjects->put("simulation", jsonWrapObjectId(&simulation));
        jRootObjects->put("fes", jsonWrapObjectId(&simulation.msgQueue));
        jRootObjects->put("systemModule", jsonWrapObjectId(simulation.getSystemModule()));
        jRootObjects->put("defaultList", jsonWrapObjectId(&defaultList));
        jRootObjects->put("componentTypes", jsonWrapObjectId(componentTypes.getInstance()));
        jRootObjects->put("nedFunctions", jsonWrapObjectId(nedFunctions.getInstance()));
        jRootObjects->put("classes", jsonWrapObjectId(classes.getInstance()));
        jRootObjects->put("enums", jsonWrapObjectId(enums.getInstance()));
        jRootObjects->put("classDescriptors", jsonWrapObjectId(classDescriptors.getInstance()));
        jRootObjects->put("configOptions", jsonWrapObjectId(configOptions.getInstance()));
        jRootObjects->put("resultFilters", jsonWrapObjectId(resultFilters.getInstance()));
        jRootObjects->put("resultRecorders", jsonWrapObjectId(resultRecorders.getInstance()));
        result->put("rootObjects", jRootObjects);

        if (collectJsonLog) {
            result->put("log", jsonLog);
            jsonLog = new JsonArray();  // previous one is now owned by result
        }

        if (userInput.state == INPSTATE_INITIATED) {
            ASSERT(userInput.request != NULL);
            userInput.request->put("type", jsonWrap(userInputType.getStringFor(userInput.type)));
            result->put("userInput", userInput.request);
            userInput.request = NULL;
            userInput.state = INPSTATE_WAITINGFORREPLY;
        }

        std::stringstream ss;
        result->printOn(ss);
        delete result;
        request->print(ss.str().c_str());
    }
    else if (strcmp(uri, "/sim/enumerateConfigs") == 0) {
        request->print(OK_STATUS);
        request->print("\n");

        JsonArray *result = new JsonArray();
        cConfigurationEx *cfg = getConfigEx();
        std::vector<std::string> configNames = cfg->getConfigNames();
        for (int i = 0; i < (int)configNames.size(); i++) {
            JsonObject *jconfig = new JsonObject();
            std::string configName = configNames[i];
            jconfig->put("name", jsonWrap(configName));
            jconfig->put("description", jsonWrap(cfg->getConfigDescription(configName.c_str())));
            jconfig->put("numRuns", jsonWrap(cfg->getNumRunsInConfig(configName.c_str())));
            JsonArray *jbaseConfigs = new JsonArray();
            std::vector<std::string> baseConfigs = cfg->getBaseConfigs(configName.c_str());
            for (unsigned int j = 0; j < baseConfigs.size(); j++)
                jbaseConfigs->push_back(jsonWrap(baseConfigs[j]));
            jconfig->put("extends", jbaseConfigs);
            result->push_back(jconfig);
        }

        std::stringstream ss;
        result->printOn(ss);
        delete result;
        request->print(ss.str().c_str());
    }
    else if (strcmp(uri, "/sim/getObjectInfo") == 0) {
        request->print(OK_STATUS);
        request->print("\n");

        clock_t startTime = clock();

        std::string ids = commandArgs["ids"];
        std::string what = commandArgs["what"];
        bool wantInfo = (what=="" || what.find('i') != std::string::npos);
        bool wantChildren = (what=="" || what.find('c') != std::string::npos);
        bool wantDetails = (what=="" || what.find('d') != std::string::npos);
        std::string sinceStr = commandArgs["since"];
        int64 lastRefreshSerial = sinceStr=="" ? -1 : strtoll(sinceStr.c_str(), NULL, 10);
        JsonObject2 *result = new JsonObject2();
        StringTokenizer tokenizer(ids.c_str(), ",");
        while (tokenizer.hasMoreTokens())
        {
<<<<<<< HEAD
             std::string objectId = tokenizer.nextToken();
             cObject *obj = serializer->getObjectById(atol(objectId.c_str()));
             if (obj)
             {
                 JsonObject *jObject = new JsonObject();
                 if (wantInfo)
                     serializer->serializeObject(obj, jObject, lastRefreshSerial);
                 if (wantChildren)
                 serializer->serializeObjectChildren(obj, jObject, lastRefreshSerial);
                 if (wantDetails)
                     serializer->serializeObjectFields(obj, jObject, lastRefreshSerial);
                 result->put(objectId, jObject);
             }
=======
            char buf[32];
            sprintf(buf, (n==1 ? "%d" : "0..%d"), n-1);
            opt->runsToExec = buf;
>>>>>>> 797a6506
        }

        double consumedCPU = (clock() - startTime) / (double)CLOCKS_PER_SEC;
        debug("[http] json tree assembly took %lgs\n", consumedCPU);

        startTime = clock();

        std::stringstream ss;
        result->printOn(ss);
        delete result;

        consumedCPU = (clock() - startTime) / (double)CLOCKS_PER_SEC;
        debug("[http] json tree serialization took %lgs\n", consumedCPU);

        request->print(ss.str().c_str());
    }
    else if (strcmp(uri, "/sim/search") == 0) {
        request->print(OK_STATUS);
        request->print("\n");

        clock_t startTime = clock();

        // take request params
        cObject *root = serializer->getObjectById(atol(commandArgs["root"].c_str()));   //TODO exception handling
        std::string categoriesParam = commandArgs["cat"];
        std::string classNamePattern = commandArgs["class"];
        std::string objectFullPathPattern = commandArgs["fullpath"];
        int maxCount = atol(commandArgs["max"].c_str());  // 0 for infinite

        // convert categories string to bitfield
        unsigned int categories = (categoriesParam == "") ? CATEGORY_ALL : 0;  // empty means ALL
        for (const char *s = categoriesParam.c_str(); *s; s++) {
            switch (*s) {
                case 'a': categories = CATEGORY_ALL; break;
                case 'm': categories |= CATEGORY_MODULES; break;
                case 'q': categories |= CATEGORY_QUEUES; break;
                case 's': categories |= CATEGORY_STATISTICS; break;
                case 'g': categories |= CATEGORY_MESSAGES; break;
                case 'v': categories |= CATEGORY_VARIABLES; break;
                case 'p': categories |= CATEGORY_MODPARAMS; break;
                case 'c': categories |= CATEGORY_CHANSGATES; break;
                case 'o': categories |= CATEGORY_OTHERS; break;
            }
        }

<<<<<<< HEAD
        // execute query
        cFilteredCollectObjectsVisitor visitor;
        visitor.setSizeLimit(maxCount);
        visitor.setFilterPars(categories, classNamePattern.c_str(), objectFullPathPattern.c_str());  //TODO try/catch!!!
        visitor.process(root);

        // convert result to json
        JsonObject *result = new JsonObject();
        JsonArray *jchildren = new JsonArray();
        for (int i = 0; i < visitor.getArraySize(); i++)
            jchildren->push_back(jsonWrapObjectId(visitor.getArray()[i]));
        result->put("objects", jchildren);

        std::stringstream ss;
        result->printOn(ss);
        delete result;

        double consumedCPU = (clock() - startTime) / (double)CLOCKS_PER_SEC;
        debug("[http] processing took %lgs\n", consumedCPU);

        request->print(ss.str().c_str());
    }
    else {
        debug("[http] unrecognized request\n");
        return false; // not handled
=======
    EnumStringIterator runiterator(opt->runsToExec.c_str());
    if (runiterator.hasError())
    {
        ev.printfmsg("Error parsing list of runs to execute: `%s'", opt->runsToExec.c_str());
        exitcode = 1;
        return;
>>>>>>> 797a6506
    }

    double consumedCPU = (clock() - startTime) / (double)CLOCKS_PER_SEC;
    debug("[http] done, processing took %lgs\n", consumedCPU);

    return true; // handled
}

void Cmdenv::processCommand(int command)
{
    debug("[cmdenv] processing \"%s\" command\n", commandEnum.getStringFor(command));
    if (command == CMD_SETUPNETWORK) {
        const char *networkName = commandArgs["network"].c_str();
        newNetwork(networkName);
    }
    else if (command == CMD_SETUPRUN) {
        const char *configName = commandArgs["config"].c_str();
        int runNumber = atoi(commandArgs["run"].c_str());
        newRun(configName, runNumber);
    }
    else if (command == CMD_REBUILD) {
        rebuildSim();
    }
    else if (command == CMD_STEP) {
        doOneStep();
    }
    else if (command == CMD_RUN) {
        //TODO exception handling!
        RunMode mode = (RunMode)runModeEnum.lookup(commandArgs["mode"].c_str(), RUNMODE_NONE);
        long realTimeMillis = commandArgs["rtlimit"]=="" ? 0 : opp_atof(commandArgs["rtlimit"].c_str());
        simtime_t untilSimTime = commandArgs["utime"]=="" ? 0 : STR_SIMTIME(commandArgs["utime"].c_str());
        eventnumber_t untilEventNumber = commandArgs["uevent"]=="" ? 0 : opp_atol(commandArgs["uevent"].c_str());
        cMessage *untilMessage = commandArgs["umsg"]=="" ? NULL : check_and_cast<cMessage*>(serializer->getObjectById(opp_atol(commandArgs["umsg"].c_str())));
        cModule *untilModule = commandArgs["umod"]=="" ? NULL : check_and_cast<cModule*>(serializer->getObjectById(opp_atol(commandArgs["umod"].c_str())));
        runSimulation(mode, realTimeMillis, untilSimTime, untilEventNumber, untilMessage, untilModule);
    }
    else if (command == CMD_STOP) {
        setStopSimulationFlag();
    }
    else if (command == CMD_FINISH) {
        finishSimulation();
    }
    else if (command == CMD_QUIT) {
        //TODO kezelni! set some "should_exit" flag like Tkenv?
    }
    else {
        ASSERT(false);
    }
    debug("[cmdenv] command \"%s\" done\n", commandEnum.getStringFor(command));
}

void Cmdenv::newNetwork(const char *networkname)
{
    try
    {
        // finish & cleanup previous run if we haven't done so yet
        if (state != SIM_NONETWORK)
        {
<<<<<<< HEAD
            if (state != SIM_FINISHCALLED)
                endRun();
            simulation.deleteNetwork();
            state = SIM_NONETWORK;
        }

        cModuleType *network = resolveNetwork(networkname);
        ASSERT(network);

        // set up new network with config General.
        getConfigEx()->activateConfig("General", 0);
        readPerRunOptions();
        opt_network_name = network->getName();  // override config setting
        setupNetwork(network);
        startRun();
=======
            ::fprintf(fout, "\nPreparing for running configuration %s, run #%d...\n", opt->configName.c_str(), runnumber);
            ::fflush(fout);

            cfg->activateConfig(opt->configName.c_str(), runnumber);
>>>>>>> 797a6506

        state = SIM_READY;
        isConfigRun = false;
    }
    catch (std::exception& e)
    {
        notifyListeners(LF_ON_SIMULATION_ERROR);
        displayException(e);
        state = SIM_ERROR;
    }
}

void Cmdenv::newRun(const char *configname, int runnumber)
{
    try
    {
        // finish & cleanup previous run if we haven't done so yet
        if (state != SIM_NONETWORK)
        {
            if (state != SIM_FINISHCALLED)
                endRun();
            simulation.deleteNetwork();
            state = SIM_NONETWORK;
        }

        // set up new network
        getConfigEx()->activateConfig(configname, runnumber);
        readPerRunOptions();

<<<<<<< HEAD
        if (opt_network_name.empty())
        {
            //TODO confirm("No network specified in the configuration.");
            return;
        }

        cModuleType *network = resolveNetwork(opt_network_name.c_str());
        ASSERT(network);
=======
            // find network
            cModuleType *network = resolveNetwork(opt->networkName.c_str());
            ASSERT(network);

            // set up network
            ::fprintf(fout, "Setting up network `%s'...\n", opt->networkName.c_str());
            ::fflush(fout);
>>>>>>> 797a6506

        setupNetwork(network);
        startRun();

        state = SIM_READY;
        isConfigRun = true;
    }
    catch (std::exception& e)
    {
        notifyListeners(LF_ON_SIMULATION_ERROR);
        displayException(e);
        state = SIM_ERROR;
    }
}

<<<<<<< HEAD
void Cmdenv::rebuildSim()
{
    if (isConfigRun)
         newRun(std::string(getConfigEx()->getActiveConfigName()).c_str(), getConfigEx()->getActiveRunNumber());
    else if (simulation.getNetworkType()!=NULL)
         newNetwork(simulation.getNetworkType()->getName());
    else
         /*nothing*/;
}
=======
            disable_tracing = opt->expressMode;
            startRun();
            startrun_done = true;
>>>>>>> 797a6506

void Cmdenv::doOneStep()
{
    ASSERT(state==SIM_READY);

    runUntil.msg = NULL; // deactivate corresponding checks in eventCancelled()/objectDeleted()

    state = SIM_RUNNING;
    stoppingReason = STOP_NONE;

    startClock();
    notifyListeners(LF_ON_SIMULATION_RESUME);
    try
    {
        cEvent *event = simulation.takeNextEvent();
        if (event) {
            printEventBanner(event);
            simulation.executeEvent(event);
        }

        state = SIM_READY;
        notifyListeners(LF_ON_SIMULATION_PAUSE);
    }
    catch (cTerminationException& e)
    {
        state = SIM_TERMINATED;
        stoppedWithTerminationException(e);
        notifyListeners(LF_ON_SIMULATION_SUCCESS);
        displayException(e);
    }
    catch (std::exception& e)
    {
        state = SIM_ERROR;
        stoppedWithException(e);
        notifyListeners(LF_ON_SIMULATION_ERROR);
        displayException(e);
    }
    stopClock();
    stopSimulationFlag = false;

    if (state == SIM_TERMINATED)
    {
        // call wrapper around simulation.callFinish() and simulation.endRun()
        //
        // NOTE: if the simulation is in SIM_ERROR, we don't want endRun() to be
        // called yet, because we want to allow the user to force finish() from
        // the GUI -- and finish() has to precede endRun(). endRun() will be called
        // just before a new network gets set up, or on Tkenv shutdown.
        //
        finishSimulation();
    }
}

/*
 * TODO:
 * futtatasi modok:
 *   EXPRESS: mint most (EV logging off, idokozonkent processHttpRequests)
 *   FAST:    EV logging on, x eventenkent / masodpercenkent processHttpRequests()
 *   NORMAL:  EV logging on, minden event utan processHttpRequests()
 * nem fontos hogy kozben lehessen valtogatni! stop + run szinten muxik!
 * UI update idejere megallitjuk (eleve until darabkakkal kell futtatni!)
 * until-t mindegyik tamogatja (simtime, eventnumber, msg, module, PLUS: elapsed!!! [i.e. run for 2s])
 */
void Cmdenv::runSimulation(RunMode mode, long realTimeMillis, simtime_t untilSimTime, eventnumber_t untilEventNumber, cMessage *untilMessage, cModule *untilModule)
{
    ASSERT(state==SIM_READY);

    runMode = mode;
    runUntil.simTime = untilSimTime;
    runUntil.eventNumber = untilEventNumber;
    runUntil.msg = untilMessage;
    runUntil.module = untilModule;  // Note: this is NOT supported with RUNMODE_EXPRESS
    runUntil.hasRealTimeLimit = (realTimeMillis != 0);
    if (runUntil.hasRealTimeLimit) {
        struct timeval t;
        gettimeofday(&t, NULL);
        runUntil.realTime = timeval_add(t, realTimeMillis * 0.001);
    }

    stopSimulationFlag = false;

    state = SIM_RUNNING;
    stoppingReason = STOP_NONE;

    //TODO: uzemmod valtogatast kiszedni belole!!!! nem kell!!!

    startClock();
    notifyListeners(LF_ON_SIMULATION_RESUME);
    try
    {
        // funky while loop to handle switching to and from EXPRESS mode....
        bool cont = true;
        while (cont)
        {
            if (runMode == RUNMODE_EXPRESS)
                cont = doRunSimulationExpress();
            else
                cont = doRunSimulation();
        }
        state = SIM_READY;
        notifyListeners(LF_ON_SIMULATION_PAUSE);
    }
    catch (cTerminationException& e)
    {
        state = SIM_TERMINATED;
        stoppingReason = STOP_TERMINATION;
        stoppedWithTerminationException(e);
        notifyListeners(LF_ON_SIMULATION_SUCCESS);
        displayException(e);
    }
    catch (std::exception& e)
    {
        state = SIM_ERROR;
        stoppingReason = STOP_TERMINATION;
        stoppedWithException(e);
        notifyListeners(LF_ON_SIMULATION_ERROR);
        displayException(e);
    }
    stopClock();
    stopSimulationFlag = false;

    disable_tracing = false;
    runUntil.msg = NULL;

    if (state==SIM_TERMINATED)
    {
        // call wrapper around simulation.callFinish() and simulation.endRun()
        //
        // NOTE: if the simulation is in SIM_ERROR, we don't want endRun() to be
        // called yet, because we want to allow the user to force finish() from
        // the GUI -- and finish() has to precede endRun(). endRun() will be called
        // just before a new network gets set up, or on Tkenv shutdown.
        //
        finishSimulation();
    }
}

// note: also updates "since" (sets it to the current time) if answer is "true"
inline bool elapsed(long millis, struct timeval& since)
{
    struct timeval now;
    gettimeofday(&now, NULL);
    bool ret = timeval_diff_usec(now, since) > 1000*millis;
    if (ret)
        since = now;
    return ret;
}

inline void resetElapsedTime(struct timeval& t)
{
    gettimeofday(&t, NULL);
}

static bool moduleContains(cModule *potentialparent, cModule *mod)
{
   while (mod)
   {
       if (mod == potentialparent)
           return true;
       mod = mod->getParentModule();
   }
   return false;
}

bool Cmdenv::doRunSimulation()
{
    //
    // IMPORTANT:
    // The following variables may change during execution (as a result of user interaction
    // during Tcl_Eval("update"):
    //  - runmode, runUntil.simTime, runUntil.eventNumber, runUntil.msg, runUntil.module;
    //  - stopsimulation_flag
    //
    Speedometer speedometer;
    speedometer.start(simulation.getSimTime());
    disable_tracing = false;
    bool isFirstEvent = true;

    struct timeval lastUpdateTime;
    gettimeofday(&lastUpdateTime, NULL);

    while (true)
    {
        if (runMode == RUNMODE_EXPRESS)
            return true;  // should continue, but in a different mode

        cEvent *event = simulation.takeNextEvent();
        if (!event)
            break; // scheduler interrupted (parsim)

        // "run until message": stop if desired event was reached
        if (runUntil.msg && event == runUntil.msg) {
            simulation.putBackEvent(event);
            stoppingReason = STOP_UNTILMESSAGE;
            break;
        }

        // if stepping locally in module, we stop both immediately
        // *before* and *after* executing the event in that module,
        // but we always execute at least one event
        cModule *mod = event->isMessage() ? static_cast<cMessage*>(event)->getArrivalModule() : NULL;
        bool untilmodule_reached = runUntil.module && moduleContains(runUntil.module,mod);
        if (untilmodule_reached && !isFirstEvent) {
            simulation.putBackEvent(event);
            stoppingReason = STOP_UNTILMODULE;
            break;
        }
        isFirstEvent = false;

        bool frequentUpdates = (runMode==RUNMODE_NORMAL);

        speedometer.addEvent(simulation.getSimTime());

        // do a simulation step
        printEventBanner(event);

        // flush *between* printing event banner and event processing, so that
        // if event processing crashes, it can be seen which event it was
        if (opt_autoflush)
            ::fflush(fout);

        simulation.executeEvent(event);

        // flush so that output from different modules don't get mixed
        cLogProxy::flushLastLine();

        // display update
        if (frequentUpdates || ((simulation.getEventNumber()&0x0f)==0 && elapsed(opt_updatefreq_fast, lastUpdateTime)))
        {
            if (runUntil.hasRealTimeLimit) {
                struct timeval t;
                gettimeofday(&t, NULL);
                if (timeval_greater(t, runUntil.realTime)) {
                    stoppingReason = STOP_REALTIMECHUNK;
                    break;
                }
            }

            if (speedometer.getMillisSinceIntervalStart() > SPEEDOMETER_UPDATEMILLISECS) {
                speedometer.beginNewInterval();
//                updatePerformanceDisplay(speedometer);
            }
//            Tcl_Eval(interp, "update");
            processHttpRequests(false);
            resetElapsedTime(lastUpdateTime); // exclude UI update time [bug #52]
        }

        // exit conditions
        if (untilmodule_reached) {
            stoppingReason = STOP_UNTILMODULE;
            break;
        }
        if (stopSimulationFlag) {
            stoppingReason = STOP_STOPCOMMAND;
            break;
        }
        if (runUntil.simTime > 0 && simulation.guessNextSimtime() >= runUntil.simTime) {
            stoppingReason = STOP_UNTILSIMTIME;
            break;
        }
        if (runUntil.eventNumber > 0 && simulation.getEventNumber() >= runUntil.eventNumber) {
            stoppingReason = STOP_UNTILEVENT;
            break;
        }

        checkTimeLimits();
    }
    return false;
}

bool Cmdenv::doRunSimulationExpress()
{
    //
    // IMPORTANT:
    // The following variables may change during execution (as a result of user interaction
    // during Tcl_Eval("update"):
    //  - runmode, runUntil.simTime, runUntil.eventNumber, runUntil.msg, runUntil.module;
    //  - stopsimulation_flag
    //  - opt_expressmode_autoupdate
    //
    // EXPRESS does not support runUntil.module!
    //

    // update, just to get the above notice displayed
//    Tcl_Eval(interp, "update");

    if (runUntil.module)
        throw cRuntimeError("Express mode does not support run-until-module");

    // OK, let's begin
    Speedometer speedometer;
    speedometer.start(simulation.getSimTime());
    disable_tracing = true;

    struct timeval lastUpdateTime;
    gettimeofday(&lastUpdateTime, NULL);

    while (true)
    {
        cEvent *event = simulation.takeNextEvent();
        if (!event)
            break; // scheduler interrupted (parsim)

        // "run until message": stop if desired event was reached
        if (runUntil.msg && event==runUntil.msg) {
            simulation.putBackEvent(event);
            stoppingReason = STOP_UNTILMESSAGE;
            break;
        }

        speedometer.addEvent(simulation.getSimTime());

        simulation.executeEvent(event);

        if ((simulation.getEventNumber()&0xff)==0 && elapsed(opt_updatefreq_express, lastUpdateTime))
        {
            if (runUntil.hasRealTimeLimit) {
                struct timeval t;
                gettimeofday(&t, NULL);
                if (timeval_greater(t, runUntil.realTime)) {
                    stoppingReason = STOP_REALTIMECHUNK;
                    break;
                }
            }

            if (speedometer.getMillisSinceIntervalStart() > SPEEDOMETER_UPDATEMILLISECS)
            {
                speedometer.beginNewInterval();
//                updatePerformanceDisplay(speedometer);
            }
//            Tcl_Eval(interp, "update");
            processHttpRequests(false);
            resetElapsedTime(lastUpdateTime); // exclude UI update time [bug #52]
            if (runMode != RUNMODE_EXPRESS)
                return true;  // should continue, but in a different mode
        }

        // exit conditions
        if (stopSimulationFlag) {
            stoppingReason = STOP_STOPCOMMAND;
            break;
        }
        if (runUntil.simTime > 0 && simulation.guessNextSimtime() >= runUntil.simTime) {
            stoppingReason = STOP_UNTILSIMTIME;
            break;
        }
        if (runUntil.eventNumber > 0 && simulation.getEventNumber() >= runUntil.eventNumber) {
            stoppingReason = STOP_UNTILEVENT;
            break;
        }

        checkTimeLimits();
    }
    return false;
}

void Cmdenv::finishSimulation()
{
//    // strictly speaking, we shouldn't allow callFinish() after SIM_ERROR, but it comes handy in practice...
//    ASSERT(state==SIM_READY || state==SIM_TERMINATED || state==SIM_ERROR);
//
//    if (state == SIM_READY)
//    {
//        cTerminationException e("The user has finished the simulation");
//        stoppedWithTerminationException(e);
//    }
//
//    logBuffer.addInfo("{** Calling finish() methods of modules\n}");
//    printLastLogLine();

    // now really call finish()
    try
    {
        simulation.callFinish();
        cLogProxy::flushLastLine();

        checkFingerprint();
    }
    catch (std::exception& e)
    {
        stoppedWithException(e);
        notifyListeners(LF_ON_SIMULATION_ERROR);
        displayException(e);
    }

    // then endrun
    try
    {
        endRun();
    }
    catch (std::exception& e)
    {
        notifyListeners(LF_ON_SIMULATION_ERROR);
        displayException(e);
    }
    state = SIM_FINISHCALLED;
}

void Cmdenv::objectDeleted(cObject *obj)
{
    EnvirBase::objectDeleted(obj);
    if (serializer)
        serializer->objectDeleted(obj);
}

void Cmdenv::simulate() //XXX probably not needed anymore -- take over interesting bits to other methods!
{
    // implement graceful exit when Ctrl-C is hit during simulation. We want
    // to finish the current event, then normally exit via callFinish() etc
    // so that simulation results are not lost.
    installSignalHandler();

    startClock();
    sigintReceived = false;

    Speedometer speedometer;  // only used by Express mode, but we need it in catch blocks too

    try
    {
        if (!opt->expressMode)
        {
            disable_tracing = false;
            while (true)
            {
                cEvent *event = simulation.takeNextEvent();
                if (!event)
                    throw cTerminationException("scheduler interrupted while waiting");

                // print event banner if necessary
<<<<<<< HEAD
                if (opt_eventbanners)
                    if (!event->isMessage() || static_cast<cMessage*>(event)->getArrivalModule()->isEvEnabled())
                        printEventBanner(event);
=======
                if (opt->printEventBanners && mod->isEvEnabled())
                    printEventBanner(mod);
>>>>>>> 797a6506

                // flush *between* printing event banner and event processing, so that
                // if event processing crashes, it can be seen which event it was
                if (opt->autoflush)
                    ::fflush(fout);

                // execute event
                simulation.executeEvent(event);

                // flush so that output from different modules don't get mixed
                cLogProxy::flushLastLine();

                checkTimeLimits();
                if (sigintReceived)
                    throw cTerminationException("SIGINT or SIGTERM received, exiting");

                //TODO probably not after each event!
                while (httpServer && httpServer->handleOneRequest(false))
                    ;
            }
        }
        else
        {
            disable_tracing = true;
            speedometer.start(simulation.getSimTime());

            struct timeval last_update;
            gettimeofday(&last_update, NULL);

            doStatusUpdate(speedometer);

            while (true)
            {
                cEvent *event = simulation.takeNextEvent();
                if (!event)
                    throw cTerminationException("scheduler interrupted while waiting");

                speedometer.addEvent(simulation.getSimTime()); //XXX potential performance hog

                // print event banner from time to time
                if ((simulation.getEventNumber()&0xff)==0 && elapsed(opt->statusFrequencyMs, last_update))
                    doStatusUpdate(speedometer);

                // execute event
                simulation.executeEvent(event);

                checkTimeLimits();  //XXX potential performance hog (maybe check every 256 events, unless "cmdenv-strict-limits" is on?)
                if (sigintReceived)
                    throw cTerminationException("SIGINT or SIGTERM received, exiting");

                //TODO probably not after each event!
                while (httpServer && httpServer->handleOneRequest(false))
                    ;
            }
        }
    }
    catch (cTerminationException& e)
    {
        if (opt->expressMode)
            doStatusUpdate(speedometer);
        disable_tracing = false;
        stopClock();
        deinstallSignalHandler();

        stoppedWithTerminationException(e);
        displayException(e);
        return;
    }
    catch (std::exception& e)
    {
        if (opt->expressMode)
            doStatusUpdate(speedometer);
        disable_tracing = false;
        stopClock();
        deinstallSignalHandler();
        throw;
    }

    // note: C++ lacks "finally": lines below need to be manually kept in sync with catch{...} blocks above!
    if (opt->expressMode)
        doStatusUpdate(speedometer);
    disable_tracing = false;
    stopClock();
    deinstallSignalHandler();
}

void Cmdenv::printEventBanner(cEvent *event)
{
    ::fprintf(fout, "** Event #%" LL "d  T=%s%s   ",
            simulation.getEventNumber(),
            SIMTIME_STR(simulation.getSimTime()),
<<<<<<< HEAD
            progressPercentage()); // note: IDE launcher uses this to track progress
    if (event->isMessage()) {
        cModule *mod = static_cast<cMessage*>(event)->getArrivalModule();
        ::fprintf(fout, "%s (%s, id=%d)\n",
                mod->getFullPath().c_str(),
                mod->getComponentType()->getName(),
                mod->getId());
    }
    else if (event->getTargetObject())
    {
        cObject *target = event->getTargetObject();
        ::fprintf(fout, "%s (%s)\n",
                target->getFullPath().c_str(),
                target->getClassName());
    }
//TODO:
//    ::fprintf(fout, "on %s (%s)\n",
//            event->getName(),
//            event->getClassName());
    if (opt_eventbanner_details)
=======
            progressPercentage(), // note: IDE launcher uses this to track progress
            mod->getFullPath().c_str(),
            mod->getComponentType()->getName(),
            mod->getId()
          );
    if (opt->detailedEventBanners)
>>>>>>> 797a6506
    {
        ::fprintf(fout, "   Elapsed: %s   Messages: created: %ld  present: %ld  in FES: %d\n",
                timeToStr(totalElapsed()),
                cMessage::getTotalMessageCount(),
                cMessage::getLiveMessageCount(),
                simulation.msgQueue.getLength());
    }
}

void Cmdenv::doStatusUpdate(Speedometer& speedometer)
{
    speedometer.beginNewInterval();

    if (opt->printPerformanceData)
    {
        ::fprintf(fout, "** Event #%" LL "d   T=%s   Elapsed: %s%s\n",
                simulation.getEventNumber(),
                SIMTIME_STR(simulation.getSimTime()),
                timeToStr(totalElapsed()),
                progressPercentage()); // note: IDE launcher uses this to track progress
        ::fprintf(fout, "     Speed:     ev/sec=%g   simsec/sec=%g   ev/simsec=%g\n",
                speedometer.getEventsPerSec(),
                speedometer.getSimSecPerSec(),
                speedometer.getEventsPerSimSec());

        ::fprintf(fout, "     Messages:  created: %ld   present: %ld   in FES: %d\n",
                cMessage::getTotalMessageCount(),
                cMessage::getLiveMessageCount(),
                simulation.msgQueue.getLength());
    }
    else
    {
        ::fprintf(fout, "** Event #%" LL "d   T=%s   Elapsed: %s%s   ev/sec=%g\n",
                simulation.getEventNumber(),
                SIMTIME_STR(simulation.getSimTime()),
                timeToStr(totalElapsed()),
                progressPercentage(), // note: IDE launcher uses this to track progress
                speedometer.getEventsPerSec());
    }

    // status update is always autoflushed (not only if opt->autoflush is on)
    ::fflush(fout);
}

const char *Cmdenv::progressPercentage()
{
    double simtimeRatio = -1;
    if (opt->simtimeLimit!=0)
         simtimeRatio = simulation.getSimTime() / opt->simtimeLimit;

    double cputimeRatio = -1;
    if (opt->cpuTimeLimit!=0) {
        timeval now;
        gettimeofday(&now, NULL);
        long elapsedsecs = now.tv_sec - laststarted.tv_sec + elapsedtime.tv_sec;
        cputimeRatio = elapsedsecs / (double)opt->cpuTimeLimit;
    }

    double ratio = std::max(simtimeRatio, cputimeRatio);
    if (ratio == -1)
        return "";
    else {
        static char buf[32];
        // DO NOT change the "% completed" string. The IDE launcher plugin matches
        // against this string for detecting user input
        sprintf(buf, "  %d%% completed", (int)(100*ratio));
        return buf;
    }
}

void Cmdenv::displayException(std::exception& ex)
{
    EnvirBase::displayException(ex); // will end up in putsmsg()
}

void Cmdenv::componentInitBegin(cComponent *component, int stage)
{
    if (!opt->expressMode && opt->printEventBanners && component->isEvEnabled())
        ::fprintf(fout, "Initializing %s %s, stage %d\n",
                component->isModule() ? "module" : "channel", component->getFullPath().c_str(), stage);
}

void Cmdenv::signalHandler(int signum)
{
    if (signum == SIGINT || signum == SIGTERM)
        sigintReceived = true;
}

void Cmdenv::installSignalHandler()
{
    signal(SIGINT, signalHandler);
    signal(SIGTERM, signalHandler);
}

void Cmdenv::deinstallSignalHandler()
{
    signal(SIGINT, SIG_DFL);
    signal(SIGTERM, SIG_DFL);
}

bool Cmdenv::isGUI() const
{
    return opt_httpcontrolled;
}

//-----------------------------------------------------

void Cmdenv::askParameter(cPar *par, bool unassigned)
{
    bool success = false;
    while (!success)
    {
        cProperties *props = par->getProperties();
        cProperty *prop = props->get("prompt");
        std::string prompt = prop ? prop->getValue(cProperty::DEFAULTKEY) : "";
        std::string reply;

        // ask the user. note: gets() will signal "cancel" by throwing an exception
        if (!prompt.empty())
            reply = this->gets(prompt.c_str(), par->str().c_str());
        else
            // DO NOT change the "Enter parameter" string. The IDE launcher plugin matches
            // against this string for detecting user input
            reply = this->gets((std::string("Enter parameter `")+par->getFullPath()+"' ("+(unassigned?"unassigned":"ask")+"):").c_str(), par->str().c_str());

        try
        {
            par->parse(reply.c_str());
            success = true;
        }
        catch (std::exception& e)
        {
            ev.printfmsg("%s -- please try again.", e.what());
        }
    }
}

void Cmdenv::putsmsg(const char *s)
{
    ::fprintf(fout, "\n<!> %s\n\n", s);
    ::fflush(fout);

    if (opt_httpcontrolled)
    {
        JsonObject *details = new JsonObject();
        details->put("message", jsonWrap(s));
        getUserInput(INP_MSGDIALOG, details);
    }
}

void Cmdenv::log(cLogEntry *entry)
{
    EnvirBase::log(entry);

    if (disable_tracing)
        return;

    cComponent *ctx = simulation.getContext();
    if (!ctx || (opt->printModuleMsgs && ctx->isEvEnabled()) || simulation.getContextType()==CTX_FINISH)
    {
<<<<<<< HEAD
        std::string prefix = logFormatter.formatPrefix(entry);
        ::fputs(prefix.c_str(), fout);
        ::fwrite(entry->text, 1, entry->textLength, fout);
        if (opt_autoflush)
=======
        ::fwrite(s,1,n,fout);
        if (opt->autoflush)
>>>>>>> 797a6506
            ::fflush(fout);
    }

    if (collectJsonLog)
    {
        std::string prefix = logFormatter.formatPrefix(entry);  //TODO reuse previously formatted prefix...
        JsonObject *jentry = new JsonObject();
        jentry->put("@", jsonWrap("L"));
        jentry->put("txt", jsonWrap(prefix + std::string(entry->text, entry->textLength)));
        jsonLog->push_back(jentry);
    }
}

std::string Cmdenv::gets(const char *prompt, const char *defaultReply)
{
<<<<<<< HEAD
    if (!opt_interactive)
=======
    if (!opt->interactive)
    {
>>>>>>> 797a6506
        throw cRuntimeError("The simulation wanted to ask a question, set cmdenv-interactive=true to allow it: \"%s\"", prompt);

    ::fprintf(fout, "%s", prompt);
    if (!opp_isempty(defaultReply))
        ::fprintf(fout, "(default: %s) ", defaultReply);
    ::fflush(fout);

    if (opt_httpcontrolled)
    {
        JsonObject *details = new JsonObject();
        details->put("prompt", jsonWrap(prompt));
        details->put("default", jsonWrap(defaultReply));
        std::string reply = getUserInput(INP_GETS, details);
        ::fprintf(fout, "%s\n", reply.c_str());
        ::fflush(fout);
        return reply;
    }
    else
    {
        ::fgets(buffer, 512, stdin);
        buffer[strlen(buffer)-1] = '\0'; // chop LF

        if (buffer[0]=='\x1b') // ESC?
           throw cRuntimeError(E_CANCEL);

        return std::string(buffer);
    }
}

bool Cmdenv::askyesno(const char *question)
{
<<<<<<< HEAD
    if (!opt_interactive)
=======
    if (!opt->interactive)
    {
>>>>>>> 797a6506
        throw cRuntimeError("Simulation needs user input in non-interactive mode (prompt text: \"%s (y/n)\")", question);

    if (opt_httpcontrolled)
    {
        ::fprintf(fout, "%s (y/n) ", question);
        ::fflush(fout);
        JsonObject *details = new JsonObject();
        details->put("message", jsonWrap(question));
        std::string reply = getUserInput(INP_ASKYESNO, details);
        ::fprintf(fout, "%s\n", reply.c_str());
        ::fflush(fout);
        return reply == "y";
    }
    else
    {
        for(;;)
        {
            ::fprintf(fout, "%s (y/n) ", question);
            ::fflush(fout);
            ::fgets(buffer, 512, stdin);
            buffer[strlen(buffer)-1] = '\0'; // chop LF
            if (buffer[0]=='\x1b') // ESC?
               throw cRuntimeError(E_CANCEL);
            if (opp_toupper(buffer[0])=='Y' && !buffer[1])
                return true;
            else if (opp_toupper(buffer[0])=='N' && !buffer[1])
                return false;
            else
                putsmsg("Please type 'y' or 'n'!\n");
        }
    }
}

std::string Cmdenv::getUserInput(UserInputType type, JsonObject *details)
{
    debug("[cmdenv] entering getUserInput(type='%s')\n", userInputType.getStringFor(type));
    ASSERT(userInput.state == INPSTATE_NONE);
    userInput.type = type;
    userInput.request = details;
    userInput.state = INPSTATE_INITIATED;

    // wait until HTTP communication takes place
    while (userInput.state != INPSTATE_REPLYARRIVED)
        httpServer->handleOneRequest(true);
    ASSERT(command == CMD_NONE); // commands not allowed while user input is in progress

    // done
    userInput.state = INPSTATE_NONE;
    if (userInput.cancel)
        throw cRuntimeError(E_CANCEL);
    debug("[cmdenv] leaving getUserInput(), reply=\"%s\"\n", userInput.reply.c_str());
    return userInput.reply;
}

void Cmdenv::debug(const char *fmt,...)
{
    if (!logging)
        return;

    struct timeval tv;
    gettimeofday(&tv, NULL);
    time_t t = (time_t) tv.tv_sec;
    struct tm tm = *localtime(&t);

    ::fprintf(logStream, "[%02d:%02d:%02d.%03d event #%" LL "d %s] ",
             tm.tm_hour, tm.tm_min, tm.tm_sec, (int)(tv.tv_usec/1000),
             simulation.getEventNumber(), stateEnum.getStringFor(state));
    va_list va;
    va_start(va, fmt);
    ::vfprintf(logStream, fmt, va);
    va_end(va);
    ::fflush(logStream); // needed for sensible output in the IDE console
}

bool Cmdenv::idle()
{
    return sigintReceived;
}

void Cmdenv::moduleCreated(cModule *mod)
{
    EnvirBase::moduleCreated(mod);

    bool ev_enabled = getConfig()->getAsBool(mod->getFullPath().c_str(), CFGID_CMDENV_EV_OUTPUT);
    mod->setEvEnabled(ev_enabled);
}

void Cmdenv::messageSent_OBSOLETE(cMessage *msg, cGate *)
{
    if (!opt->expressMode && opt->messageTrace)
    {
        ::fprintf(fout, "SENT:   %s\n", msg->info().c_str());
        if (opt->autoflush)
            ::fflush(fout);
    }
}

void Cmdenv::simulationEvent(cEvent *event)
{
    EnvirBase::simulationEvent(event);

<<<<<<< HEAD
    if (!disable_tracing)
    {
        if (opt_messagetrace)
        {
            ::fprintf(fout, "DELIVD: %s\n", event->info().c_str());  //TODO can go out!
            if (opt_autoflush)
                ::fflush(fout);
        }

        if (collectJsonLog && event->isMessage())  //TODO also record non-message events
        {
            cMessage *msg = static_cast<cMessage*>(event);
            JsonObject *entry = new JsonObject();
            entry->put("@", jsonWrap("E"));
            entry->put("#", jsonWrap(simulation.getEventNumber()));
            entry->put("t", jsonWrap(simulation.getSimTime()));
            cModule *mod = msg->getArrivalModule();
            entry->put("moduleId", jsonWrap(mod->getId()));
            entry->put("moduleFullPath", jsonWrap(mod->getFullPath()));
            entry->put("moduleNedType", jsonWrap(mod->getNedTypeName()));
            entry->put("messageId", jsonWrap(msg->getId()));
            entry->put("messageName", jsonWrap((std::string)msg->getName()));
            entry->put("messageClassName", jsonWrap(msg->getClassName()));
            jsonLog->push_back(entry);
        }
    }
}

void Cmdenv::bubble(cComponent *component, const char *text)
{
    EnvirBase::bubble(component, text);
}

void Cmdenv::beginSend(cMessage *msg)
{
    EnvirBase::beginSend(msg);

    if (!disable_tracing && collectJsonLog)
    {
        JsonObject *entry = new JsonObject();
        entry->put("@", jsonWrap("BS"));
        entry->put("msg", jsonWrapObjectId(msg));
        jsonLog->push_back(entry);
    }
}

void Cmdenv::messageScheduled(cMessage *msg)
{
    EnvirBase::messageScheduled(msg);
}

void Cmdenv::messageCancelled(cMessage *msg)
{
    EnvirBase::messageCancelled(msg);
}

void Cmdenv::messageSendDirect(cMessage *msg, cGate *toGate, simtime_t propagationDelay, simtime_t transmissionDelay)
{
    EnvirBase::messageSendDirect(msg, toGate, propagationDelay, transmissionDelay);

    if (!disable_tracing && collectJsonLog)
    {
        cModule *srcModule = msg->getSenderModule();

        JsonObject *entry = new JsonObject();
        entry->put("@", jsonWrap("SD"));  // note: msg is already in BeginSend
        entry->put("srcModule", jsonWrapObjectId(srcModule));
        entry->put("destGate", jsonWrapObjectId(toGate));
        entry->put("propagationDelay", jsonWrap(propagationDelay));
        entry->put("transmissionDelay", jsonWrap(transmissionDelay));
        jsonLog->push_back(entry);
    }
}

void Cmdenv::messageSendHop(cMessage *msg, cGate *srcGate)
{
    EnvirBase::messageSendHop(msg, srcGate);

    if (!disable_tracing && collectJsonLog)
    {
        JsonObject *entry = new JsonObject();
        entry->put("@", jsonWrap("SH"));  // note: msg is already in BeginSend
        entry->put("srcGate", jsonWrapObjectId(srcGate));
        jsonLog->push_back(entry);
    }
}

void Cmdenv::messageSendHop(cMessage *msg, cGate *srcGate, simtime_t propagationDelay, simtime_t transmissionDelay)
{
    EnvirBase::messageSendHop(msg, srcGate, propagationDelay, transmissionDelay);

    if (!disable_tracing && collectJsonLog) //TODO we won't animate in fast mode, so BS/SH/ES entries won't be needed then!
    {
        // Note: the link or even the gate may be deleted by the time the client receives
        // this JSON info (so there won't be enough info for animation), but we ignore
        // that rare case to keep the implementation simple
        JsonObject *entry = new JsonObject();
        entry->put("@", jsonWrap("SH"));  // note: msg is already in BeginSend
        entry->put("srcGate", jsonWrapObjectId(srcGate));
        entry->put("propagationDelay", jsonWrap(propagationDelay));
        entry->put("transmissionDelay", jsonWrap(transmissionDelay));
        jsonLog->push_back(entry);
    }
}

void Cmdenv::endSend(cMessage *msg)
{
    EnvirBase::endSend(msg);

    if (!disable_tracing && collectJsonLog)
    {
        JsonObject *entry = new JsonObject();
        entry->put("@", jsonWrap("ES"));  // note: msg is already in BeginSend
        jsonLog->push_back(entry);
    }
}

void Cmdenv::messageCreated(cMessage *msg)
{
    EnvirBase::messageCreated(msg);
}

void Cmdenv::messageCloned(cMessage *msg, cMessage *clone)
{
    EnvirBase::messageCloned(msg, clone);
}

void Cmdenv::messageDeleted(cMessage *msg)
{
    EnvirBase::messageDeleted(msg);
}

void Cmdenv::componentMethodBegin(cComponent *from, cComponent *to, const char *methodFmt, va_list va, bool silent)
{
    //FIXME "from" is NULL if the cross-module call is from a module destructor! maybe add context switching into cModule destructor
    va_list va2;
    va_copy(va2, va);
    EnvirBase::componentMethodBegin(from, to, methodFmt, va2, silent);

    if (!disable_tracing && collectJsonLog)
    {
        const char *methodText = "";  // for the Enter_Method_Silent case
        if (methodFmt) {
            static char methodTextBuf[MAX_METHODCALL];
            vsnprintf(methodTextBuf, MAX_METHODCALL, methodFmt, va);
            methodTextBuf[MAX_METHODCALL-1] = '\0';
            methodText = methodTextBuf;
        }
        JsonObject *entry = new JsonObject();
        entry->put("@", jsonWrap("MB"));
        cModule *fromModule = dynamic_cast<cModule *>(from);
        entry->put("sm", jsonWrap(fromModule ? fromModule->getId() : 0));  //FIXME may be a channel too!!!
        cModule *toModule = dynamic_cast<cModule *>(to);
        entry->put("tm", jsonWrap(toModule ? toModule->getId() : 0));
        entry->put("m", jsonWrap(methodText));
        jsonLog->push_back(entry);
    }
}

void Cmdenv::componentMethodEnd()
{
    EnvirBase::componentMethodEnd();

    if (!disable_tracing && collectJsonLog)
    {
        JsonObject *entry = new JsonObject();
        entry->put("@", jsonWrap("ME"));
        jsonLog->push_back(entry);
=======
    if (!opt->expressMode && opt->messageTrace)
    {
        ::fprintf(fout, "DELIVD: %s\n", msg->info().c_str());  //TODO can go out!
        if (opt->autoflush)
            ::fflush(fout);
>>>>>>> 797a6506
    }
}

void Cmdenv::moduleDeleted(cModule *module)
{
    EnvirBase::moduleDeleted(module);
}

void Cmdenv::moduleReparented(cModule *module, cModule *oldparent, int oldId)
{
    EnvirBase::moduleReparented(module, oldparent, oldId);
}

void Cmdenv::gateCreated(cGate *newgate)
{
    EnvirBase::gateCreated(newgate);
}

void Cmdenv::gateDeleted(cGate *gate)
{
    EnvirBase::gateDeleted(gate);
}

void Cmdenv::connectionCreated(cGate *srcgate)
{
    EnvirBase::connectionCreated(srcgate);
}

void Cmdenv::connectionDeleted(cGate *srcgate)
{
    EnvirBase::connectionDeleted(srcgate);
}

void Cmdenv::displayStringChanged(cComponent *component)
{
    EnvirBase::displayStringChanged(component);
}

void Cmdenv::printUISpecificHelp()
{
    std::cout << "Cmdenv-specific options:\n";
    std::cout << "  -w            Wait for commands over HTTP instead of starting a simulation\n";
    std::cout << "                interactively. Overrides -c, -r, -a, -x, -g, -G, -X options.\n";
    std::cout << "  -c <configname>\n";
    std::cout << "                Select a given configuration for execution. With inifile-based\n";
    std::cout << "                configuration database, this selects the [Config <configname>]\n";
    std::cout << "                section; the default is the [General] section.\n";
    std::cout << "                See also: -r.\n";
    std::cout << "  -r <runs>     Execute the specified runs in the configuration selected with the\n";
    std::cout << "                -c option. <runs> is a comma-separated list of run numbers or\n";
    std::cout << "                run number ranges, for example 1,2,5-10. When not present, all\n" ;
    std::cout << "                runs of that configuration will be executed.\n" ;
    std::cout << "  -a            Print all config names and number of runs it them, and exit.\n";
    std::cout << "  -x <configname>\n";
    std::cout << "                Print the number of runs in the given configuration, and exit.\n";
    std::cout << "  -g, -G        Make -x verbose: print the unrolled configuration, iteration\n";
    std::cout << "                variables, etc. -G provides more details than -g.\n";
    std::cout << "  -X <configname>\n";
    std::cout << "                Print the fallback chain of the given configuration, and exit.\n";
}

unsigned Cmdenv::getExtraStackForEnvir() const
{
    return opt->extraStack;
}

NAMESPACE_END
<|MERGE_RESOLUTION|>--- conflicted
+++ resolved
@@ -189,6 +189,9 @@
     messageTrace = false;
     statusFrequencyMs = 2000;
     printPerformanceData = false;
+    httpControlled = false;
+    updatefreqFast = 500; // ms
+    updatefreqExpress = 1000; // ms
 }
 
 
@@ -201,14 +204,7 @@
     // initialize fout to stdout, then we'll replace it if redirection is
     // requested in the ini file
     fout = stdout;
-<<<<<<< HEAD
-
-    // init config variables that are used even before readOptions()
-    opt_httpcontrolled = false;
-    opt_autoflush = true;
-
-    opt_updatefreq_fast = 500; // ms
-    opt_updatefreq_express = 1000; // ms
+
 
     state = SIM_NONETWORK;
     command = CMD_NONE;
@@ -229,8 +225,6 @@
     logStream = fopen(".cmdenv-log", "w");
     if (!logStream) logStream = stdout;
     //logStream = stdout;
-=======
->>>>>>> 797a6506
 }
 
 Cmdenv::~Cmdenv()
@@ -269,19 +263,6 @@
     EnvirBase::readPerRunOptions();
 
     cConfiguration *cfg = getConfig();
-<<<<<<< HEAD
-    opt_expressmode = cfg->getAsBool(CFGID_EXPRESS_MODE);
-    opt_interactive = cfg->getAsBool(CFGID_CMDENV_INTERACTIVE);
-    opt_autoflush = cfg->getAsBool(CFGID_AUTOFLUSH);
-    opt_modulemsgs = cfg->getAsBool(CFGID_MODULE_MESSAGES);
-    opt_eventbanners = cfg->getAsBool(CFGID_EVENT_BANNERS);
-    opt_eventbanner_details = cfg->getAsBool(CFGID_EVENT_BANNER_DETAILS);
-    opt_messagetrace = cfg->getAsBool(CFGID_MESSAGE_TRACE);
-    opt_status_frequency_ms = 1000*cfg->getAsDouble(CFGID_STATUS_FREQUENCY);
-    opt_perfdisplay = cfg->getAsBool(CFGID_PERFORMANCE_DISPLAY);
-    setLogLevel(cLogLevel::getLevel(getConfig()->getAsString(CFGID_GLOBAL_LOGLEVEL).c_str()));
-    setLogFormat(getConfig()->getAsString(CFGID_LOG_FORMAT).c_str());
-=======
     opt->expressMode = cfg->getAsBool(CFGID_EXPRESS_MODE);
     opt->interactive = cfg->getAsBool(CFGID_CMDENV_INTERACTIVE);
     opt->autoflush = cfg->getAsBool(CFGID_AUTOFLUSH);
@@ -291,7 +272,8 @@
     opt->messageTrace = cfg->getAsBool(CFGID_MESSAGE_TRACE);
     opt->statusFrequencyMs = 1000*cfg->getAsDouble(CFGID_STATUS_FREQUENCY);
     opt->printPerformanceData = cfg->getAsBool(CFGID_PERFORMANCE_DISPLAY);
->>>>>>> 797a6506
+    setLogLevel(cLogLevel::getLevel(getConfig()->getAsString(CFGID_GLOBAL_LOGLEVEL).c_str()));
+    setLogFormat(getConfig()->getAsString(CFGID_LOG_FORMAT).c_str());
 }
 
 void Cmdenv::doRun()
@@ -301,7 +283,7 @@
     if (args->optionGiven('w'))
     {
         // interactive mode: wait for commands
-        opt_httpcontrolled = true;
+        opt->httpControlled = true;
 
         collectJsonLog = true;
         serializer = new Serializer(); // because collectJsonLog==true requires it
@@ -317,21 +299,21 @@
 
         const char *configName = args->optionValue('c');
         if (configName)
-            opt_configname = configName;
-        if (opt_configname.empty())
-            opt_configname = "General";
+            opt->configName = configName;
+        if (opt->configName.empty())
+            opt->configName = "General";
 
         const char *runsToExec = args->optionValue('r');
         if (runsToExec)
-            opt_runstoexec = runsToExec;
+            opt->runsToExec = runsToExec;
 
         // if the list of runs is not given explicitly, must execute all runs
-        if (opt_runstoexec.empty())
+        if (opt->runsToExec.empty())
         {
-            int n = cfg->getNumRunsInConfig(opt_configname.c_str());  //note: may throw exception
+            int n = cfg->getNumRunsInConfig(opt->configName.c_str());  //note: may throw exception
             if (n==0)
             {
-                ev.printfmsg("Error: Configuration `%s' generates 0 runs", opt_configname.c_str());
+                ev.printfmsg("Error: Configuration `%s' generates 0 runs", opt->configName.c_str());
                 exitcode = 1;
                 return;
             }
@@ -339,14 +321,14 @@
             {
                 char buf[32];
                 sprintf(buf, (n==1 ? "%d" : "0..%d"), n-1);
-                opt_runstoexec = buf;
+                opt->runsToExec = buf;
             }
         }
 
-        EnumStringIterator runiterator(opt_runstoexec.c_str());
+        EnumStringIterator runiterator(opt->runsToExec.c_str());
         if (runiterator.hasError())
         {
-            ev.printfmsg("Error parsing list of runs to execute: `%s'", opt_runstoexec.c_str());
+            ev.printfmsg("Error parsing list of runs to execute: `%s'", opt->runsToExec.c_str());
             exitcode = 1;
             return;
         }
@@ -361,10 +343,10 @@
             bool startrunDone = false;
             try
             {
-                ::fprintf(fout, "\nPreparing for running configuration %s, run #%d...\n", opt_configname.c_str(), runNumber);
+                ::fprintf(fout, "\nPreparing for running configuration %s, run #%d...\n", opt->configName.c_str(), runNumber);
                 ::fflush(fout);
 
-                cfg->activateConfig(opt_configname.c_str(), runNumber);
+                cfg->activateConfig(opt->configName.c_str(), runNumber);
 
                 const char *itervars = cfg->getVariable(CFGVAR_ITERATIONVARS2);
                 if (itervars && strlen(itervars)>0)
@@ -376,11 +358,11 @@
                 readPerRunOptions();
 
                 // find network
-                cModuleType *network = resolveNetwork(opt_network_name.c_str());
+                cModuleType *network = resolveNetwork(opt->networkName.c_str());
                 ASSERT(network);
 
                 // set up network
-                ::fprintf(fout, "Setting up network `%s'...\n", opt_network_name.c_str());
+                ::fprintf(fout, "Setting up network `%s'...\n", opt->networkName.c_str());
                 ::fflush(fout);
 
                 setupNetwork(network);
@@ -390,7 +372,7 @@
                 ::fprintf(fout, "Initializing...\n");
                 ::fflush(fout);
 
-                disable_tracing = opt_expressmode;
+                disable_tracing = opt->expressMode;
                 startRun();
                 startrunDone = true;
 
@@ -474,7 +456,6 @@
                 return;
         }
 
-<<<<<<< HEAD
         int currentCommand = command;
         command = CMD_NONE;
         processCommand(currentCommand);
@@ -512,27 +493,6 @@
             debug("[http] request %s not allowed in userInput.state=%s\n", uri, userInputState.getStringFor(userInput.state));
             request->print(ERROR_STATUS);
             return true;
-=======
-    const char *configname = args->optionValue('c');
-    if (configname)
-        opt->configName = configname;
-    if (opt->configName.empty())
-        opt->configName = "General";
-
-    const char *runstoexec = args->optionValue('r');
-    if (runstoexec)
-        opt->runsToExec = runstoexec;
-
-    // if the list of runs is not given explicitly, must execute all runs
-    if (opt->runsToExec.empty())
-    {
-        int n = cfg->getNumRunsInConfig(opt->configName.c_str());  //note: may throw exception
-        if (n==0)
-        {
-            ev.printfmsg("Error: Configuration `%s' generates 0 runs", opt->configName.c_str());
-            exitcode = 1;
-            return;
->>>>>>> 797a6506
         }
     }
 
@@ -716,7 +676,6 @@
         StringTokenizer tokenizer(ids.c_str(), ",");
         while (tokenizer.hasMoreTokens())
         {
-<<<<<<< HEAD
              std::string objectId = tokenizer.nextToken();
              cObject *obj = serializer->getObjectById(atol(objectId.c_str()));
              if (obj)
@@ -730,11 +689,6 @@
                      serializer->serializeObjectFields(obj, jObject, lastRefreshSerial);
                  result->put(objectId, jObject);
              }
-=======
-            char buf[32];
-            sprintf(buf, (n==1 ? "%d" : "0..%d"), n-1);
-            opt->runsToExec = buf;
->>>>>>> 797a6506
         }
 
         double consumedCPU = (clock() - startTime) / (double)CLOCKS_PER_SEC;
@@ -780,7 +734,6 @@
             }
         }
 
-<<<<<<< HEAD
         // execute query
         cFilteredCollectObjectsVisitor visitor;
         visitor.setSizeLimit(maxCount);
@@ -806,14 +759,6 @@
     else {
         debug("[http] unrecognized request\n");
         return false; // not handled
-=======
-    EnumStringIterator runiterator(opt->runsToExec.c_str());
-    if (runiterator.hasError())
-    {
-        ev.printfmsg("Error parsing list of runs to execute: `%s'", opt->runsToExec.c_str());
-        exitcode = 1;
-        return;
->>>>>>> 797a6506
     }
 
     double consumedCPU = (clock() - startTime) / (double)CLOCKS_PER_SEC;
@@ -872,7 +817,6 @@
         // finish & cleanup previous run if we haven't done so yet
         if (state != SIM_NONETWORK)
         {
-<<<<<<< HEAD
             if (state != SIM_FINISHCALLED)
                 endRun();
             simulation.deleteNetwork();
@@ -885,15 +829,9 @@
         // set up new network with config General.
         getConfigEx()->activateConfig("General", 0);
         readPerRunOptions();
-        opt_network_name = network->getName();  // override config setting
+        opt->networkName = network->getName();  // override config setting
         setupNetwork(network);
         startRun();
-=======
-            ::fprintf(fout, "\nPreparing for running configuration %s, run #%d...\n", opt->configName.c_str(), runnumber);
-            ::fflush(fout);
-
-            cfg->activateConfig(opt->configName.c_str(), runnumber);
->>>>>>> 797a6506
 
         state = SIM_READY;
         isConfigRun = false;
@@ -923,24 +861,14 @@
         getConfigEx()->activateConfig(configname, runnumber);
         readPerRunOptions();
 
-<<<<<<< HEAD
-        if (opt_network_name.empty())
+        if (opt->networkName.empty())
         {
             //TODO confirm("No network specified in the configuration.");
             return;
         }
 
-        cModuleType *network = resolveNetwork(opt_network_name.c_str());
+        cModuleType *network = resolveNetwork(opt->networkName.c_str());
         ASSERT(network);
-=======
-            // find network
-            cModuleType *network = resolveNetwork(opt->networkName.c_str());
-            ASSERT(network);
-
-            // set up network
-            ::fprintf(fout, "Setting up network `%s'...\n", opt->networkName.c_str());
-            ::fflush(fout);
->>>>>>> 797a6506
 
         setupNetwork(network);
         startRun();
@@ -956,7 +884,6 @@
     }
 }
 
-<<<<<<< HEAD
 void Cmdenv::rebuildSim()
 {
     if (isConfigRun)
@@ -966,11 +893,6 @@
     else
          /*nothing*/;
 }
-=======
-            disable_tracing = opt->expressMode;
-            startRun();
-            startrun_done = true;
->>>>>>> 797a6506
 
 void Cmdenv::doOneStep()
 {
@@ -1189,7 +1111,7 @@
 
         // flush *between* printing event banner and event processing, so that
         // if event processing crashes, it can be seen which event it was
-        if (opt_autoflush)
+        if (opt->autoflush)
             ::fflush(fout);
 
         simulation.executeEvent(event);
@@ -1198,7 +1120,7 @@
         cLogProxy::flushLastLine();
 
         // display update
-        if (frequentUpdates || ((simulation.getEventNumber()&0x0f)==0 && elapsed(opt_updatefreq_fast, lastUpdateTime)))
+        if (frequentUpdates || ((simulation.getEventNumber()&0x0f)==0 && elapsed(opt->updatefreqFast, lastUpdateTime)))
         {
             if (runUntil.hasRealTimeLimit) {
                 struct timeval t;
@@ -1249,7 +1171,7 @@
     // during Tcl_Eval("update"):
     //  - runmode, runUntil.simTime, runUntil.eventNumber, runUntil.msg, runUntil.module;
     //  - stopsimulation_flag
-    //  - opt_expressmode_autoupdate
+    //  - opt->expressmode_autoupdate
     //
     // EXPRESS does not support runUntil.module!
     //
@@ -1285,7 +1207,7 @@
 
         simulation.executeEvent(event);
 
-        if ((simulation.getEventNumber()&0xff)==0 && elapsed(opt_updatefreq_express, lastUpdateTime))
+        if ((simulation.getEventNumber()&0xff)==0 && elapsed(opt->updatefreqExpress, lastUpdateTime))
         {
             if (runUntil.hasRealTimeLimit) {
                 struct timeval t;
@@ -1400,14 +1322,9 @@
                     throw cTerminationException("scheduler interrupted while waiting");
 
                 // print event banner if necessary
-<<<<<<< HEAD
-                if (opt_eventbanners)
+                if (opt->printEventBanners)
                     if (!event->isMessage() || static_cast<cMessage*>(event)->getArrivalModule()->isEvEnabled())
                         printEventBanner(event);
-=======
-                if (opt->printEventBanners && mod->isEvEnabled())
-                    printEventBanner(mod);
->>>>>>> 797a6506
 
                 // flush *between* printing event banner and event processing, so that
                 // if event processing crashes, it can be seen which event it was
@@ -1499,7 +1416,6 @@
     ::fprintf(fout, "** Event #%" LL "d  T=%s%s   ",
             simulation.getEventNumber(),
             SIMTIME_STR(simulation.getSimTime()),
-<<<<<<< HEAD
             progressPercentage()); // note: IDE launcher uses this to track progress
     if (event->isMessage()) {
         cModule *mod = static_cast<cMessage*>(event)->getArrivalModule();
@@ -1519,15 +1435,7 @@
 //    ::fprintf(fout, "on %s (%s)\n",
 //            event->getName(),
 //            event->getClassName());
-    if (opt_eventbanner_details)
-=======
-            progressPercentage(), // note: IDE launcher uses this to track progress
-            mod->getFullPath().c_str(),
-            mod->getComponentType()->getName(),
-            mod->getId()
-          );
     if (opt->detailedEventBanners)
->>>>>>> 797a6506
     {
         ::fprintf(fout, "   Elapsed: %s   Messages: created: %ld  present: %ld  in FES: %d\n",
                 timeToStr(totalElapsed()),
@@ -1630,7 +1538,7 @@
 
 bool Cmdenv::isGUI() const
 {
-    return opt_httpcontrolled;
+    return opt->httpControlled;
 }
 
 //-----------------------------------------------------
@@ -1670,7 +1578,7 @@
     ::fprintf(fout, "\n<!> %s\n\n", s);
     ::fflush(fout);
 
-    if (opt_httpcontrolled)
+    if (opt->httpControlled)
     {
         JsonObject *details = new JsonObject();
         details->put("message", jsonWrap(s));
@@ -1688,15 +1596,10 @@
     cComponent *ctx = simulation.getContext();
     if (!ctx || (opt->printModuleMsgs && ctx->isEvEnabled()) || simulation.getContextType()==CTX_FINISH)
     {
-<<<<<<< HEAD
         std::string prefix = logFormatter.formatPrefix(entry);
         ::fputs(prefix.c_str(), fout);
         ::fwrite(entry->text, 1, entry->textLength, fout);
-        if (opt_autoflush)
-=======
-        ::fwrite(s,1,n,fout);
         if (opt->autoflush)
->>>>>>> 797a6506
             ::fflush(fout);
     }
 
@@ -1712,12 +1615,7 @@
 
 std::string Cmdenv::gets(const char *prompt, const char *defaultReply)
 {
-<<<<<<< HEAD
-    if (!opt_interactive)
-=======
     if (!opt->interactive)
-    {
->>>>>>> 797a6506
         throw cRuntimeError("The simulation wanted to ask a question, set cmdenv-interactive=true to allow it: \"%s\"", prompt);
 
     ::fprintf(fout, "%s", prompt);
@@ -1725,7 +1623,7 @@
         ::fprintf(fout, "(default: %s) ", defaultReply);
     ::fflush(fout);
 
-    if (opt_httpcontrolled)
+    if (opt->httpControlled)
     {
         JsonObject *details = new JsonObject();
         details->put("prompt", jsonWrap(prompt));
@@ -1749,15 +1647,10 @@
 
 bool Cmdenv::askyesno(const char *question)
 {
-<<<<<<< HEAD
-    if (!opt_interactive)
-=======
     if (!opt->interactive)
-    {
->>>>>>> 797a6506
         throw cRuntimeError("Simulation needs user input in non-interactive mode (prompt text: \"%s (y/n)\")", question);
 
-    if (opt_httpcontrolled)
+    if (opt->httpControlled)
     {
         ::fprintf(fout, "%s (y/n) ", question);
         ::fflush(fout);
@@ -1856,13 +1749,12 @@
 {
     EnvirBase::simulationEvent(event);
 
-<<<<<<< HEAD
     if (!disable_tracing)
     {
-        if (opt_messagetrace)
+        if (opt->messageTrace)
         {
             ::fprintf(fout, "DELIVD: %s\n", event->info().c_str());  //TODO can go out!
-            if (opt_autoflush)
+            if (opt->autoflush)
                 ::fflush(fout);
         }
 
@@ -2025,13 +1917,6 @@
         JsonObject *entry = new JsonObject();
         entry->put("@", jsonWrap("ME"));
         jsonLog->push_back(entry);
-=======
-    if (!opt->expressMode && opt->messageTrace)
-    {
-        ::fprintf(fout, "DELIVD: %s\n", msg->info().c_str());  //TODO can go out!
-        if (opt->autoflush)
-            ::fflush(fout);
->>>>>>> 797a6506
     }
 }
 
