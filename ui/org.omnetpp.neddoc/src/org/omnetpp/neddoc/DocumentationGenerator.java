--- conflicted
+++ resolved
@@ -177,15 +177,12 @@
             "Qvp8AAAAAElFTkSuQmCC");
     private static final boolean APPLY_CC = !IConstants.IS_COMMERCIAL;
 
-<<<<<<< HEAD
-=======
     // matches @externalpage with name and URL
     protected Pattern externalPagesPattern = Pattern.compile("(?m)^//[ \t]*@externalpage +([^,\n]+),? *(.*?)$");
 
     // matches name and URL after a @page
     protected Pattern pagePattern = Pattern.compile(" *([^,\n]+),? *(.*?)\n(?s)(.*)");
 
->>>>>>> 2af9e194
     protected String dotExecutablePath;
     protected String doxyExecutablePath;
     protected IPath documentationRootPath;
@@ -911,10 +908,7 @@
         String folderId = "folder" + treeFolderIndex++;
 
         // NOTE: don't put whitespace between img elements
-<<<<<<< HEAD
-=======
         // the image for the tree node will be initialized from javascript because we can't easily tell if this is the last node or not
->>>>>>> 2af9e194
         out("<p>" +
             "<img src=\"\" alt=\"\" width=\"16\" height=\"22\" onclick=\"toggleFolder('" + folderId +"', this)\"/>" +
             "<img src=\"ftv2folderclosed.png\" alt=\"\" width=\"20\" height=\"20\" onclick=\"toggleFolder('" + folderId +"', this)\"/>\r\n" +
@@ -932,12 +926,6 @@
     }
 
     protected void generateNavigationMenuItem(String title, String url, String target) throws IOException {
-<<<<<<< HEAD
-        // NOTE: don't put whitespace between img elements
-        out("<p>" +
-            "<img src=\"ftv2vertline.png\" alt=\"\" width=\"16\" height=\"22\"/>" +
-            "<img src=\"ftv2node.png\" alt=\"\" width=\"16\" height=\"22\"/>" +
-=======
         generateNavigationMenuItem(title, url, target, 1);
     }
 
@@ -951,7 +939,6 @@
 
         // the image for the tree node will be initialized from javascript because we can't easily tell if this is the last node or not
         out("<img src=\"\" alt=\"\" width=\"16\" height=\"22\"/>" +
->>>>>>> 2af9e194
             "<img src=\"ftv2doc.png\" alt=\"\" width=\"20\" height=\"20\"/>\r\n" +
             "<a href=\"" + url + "\" target=\"" + target + "\">" + title + "</a>\r\n" +
             "</p>\r\n");
@@ -1031,19 +1018,9 @@
         }
     }
 
-<<<<<<< HEAD
-                for (ITypeElement typeElement : typeElements) {
-                    if (typeElement instanceof INedTypeElement) {
-                        if (configuration.generateUsageDiagrams)
-                            generateNavigationMenuItem("Full NED Usage Diagram", "full-ned-usage-diagram.html");
-
-                        if (configuration.generateInheritanceDiagrams)
-                            generateNavigationMenuItem("Full NED Inheritance Diagram", "full-ned-inheritance-diagram.html");
-=======
     protected static interface IPageMatcherVisitor {
         public boolean visit(Matcher matcher, String page) throws Exception;
     }
->>>>>>> 2af9e194
 
     protected void mapPageMatchers(IPageMatcherVisitor visitor) throws Exception {
         for (IFile file : files) {
@@ -1063,18 +1040,8 @@
                     matcher.appendReplacement(buffer, "");
                 }
 
-<<<<<<< HEAD
-                for (ITypeElement typeElement : typeElements) {
-                    if (typeElement instanceof IMsgTypeElement) {
-                        if (configuration.generateUsageDiagrams)
-                            generateNavigationMenuItem("Full MSG Usage Diagram", "full-msg-usage-diagram.html");
-
-                        if (configuration.generateInheritanceDiagrams)
-                            generateNavigationMenuItem("Full MSG Inheritance Diagram", "full-msg-inheritance-diagram.html");
-=======
                 matcher.appendTail(buffer);
                 comment = buffer.toString();
->>>>>>> 2af9e194
 
                 if (comment.contains("@page") || comment.contains("@titlepage")) {
                     // split comment between @page and @titlepage directives (swallow whitspaces around)
@@ -1167,25 +1134,6 @@
         }
     }
 
-<<<<<<< HEAD
-    protected void generateNetworkIndex() throws Exception {
-        final ArrayList<ITypeElement> selectedElements = new ArrayList<ITypeElement>();
-
-        for (ITypeElement typeElement : typeElements)
-            if (typeElement instanceof CompoundModuleElementEx && ((CompoundModuleElementEx)typeElement).isNetwork())
-                selectedElements.add(typeElement);
-
-        if (selectedElements.size() != 0)
-            withGeneratingNavigationMenuContainer("networks", new Runnable() {
-                public void run() throws Exception {
-                    for (ITypeElement typeElement : selectedElements)
-                        generateTypeIndexEntry(typeElement);
-                }
-            });
-    }
-
-=======
->>>>>>> 2af9e194
     protected void generatePackagePages() throws Exception {
         for (final String packageName : packageNames) {
             withGeneratingHTMLFile(packageName + "-package.html", new Runnable() {
