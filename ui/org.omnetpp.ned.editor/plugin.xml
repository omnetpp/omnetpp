<?xml version="1.0" encoding="UTF-8"?>
<?eclipse version="3.0"?>
<plugin>

   <extension
         point="de.unikassel.imageexport.figureProviders">
      <figureProvider
            class="org.omnetpp.ned.editor.graph.misc.NedFigureProvider"
            extensions="ned"
            id="org.omnetpp.imageexport.nedFigureProvider"
            name="NED Figure Provider">
      </figureProvider>
   </extension>
     <extension
         point="org.eclipse.ui.editors">
      <editor
            default="true"
            extensions="ned"
            icon="icons/nedfile.gif"
            id="org.omnetpp.ned.editor.launcher"
            launcher="org.omnetpp.ned.editor.NedEditorLauncher"
            name="NED Editor">
      </editor>
      <editor
            class="org.omnetpp.ned.editor.NedEditor"
            contributorClass="org.omnetpp.ned.editor.NedEditorActionContributor"
            icon="icons/nedfile.gif"
            id="org.omnetpp.ned.editor"
            name="NED Graphical Editor">
      </editor>
   </extension>

   <extension
         point="org.eclipse.ui.newWizards">
      <wizard
            category="org.omnetpp.wizards"
            class="org.omnetpp.ned.editor.wizards.NedFileWizard"
            finalPerspective="org.omnetpp.main.OmnetppPerspective"
            icon="icons/newnedfile.gif"
            id="org.omnetpp.ned.editor.wizards.NewNedFile"
            name="Network Description File (NED)"
            preferredPerspectives="org.omnetpp.main.OmnetppPerspective, org.eclipse.cdt.ui.CPerspective">
         <description>
            Create a file that contains network elements, like simple or compound modules, channels etc.
         </description>
      </wizard>
      <wizard
            category="org.omnetpp.wizards"
            class="org.omnetpp.ned.editor.wizards.NewSimpleModuleWizard"
            finalPerspective="org.omnetpp.main.OmnetppPerspective"
            icon="icons/obj16/NewSimpleModule.png"
            id="org.omnetpp.ned.editor.wizards.NewSimpleModule"
            name="Simple Module"
            preferredPerspectives="org.omnetpp.main.OmnetppPerspective, org.eclipse.cdt.ui.CPerspective">
         <description>
            Create a new simple module (NED and C++ files)
         </description>
      </wizard>
      <wizard
            category="org.omnetpp.wizards"
            class="org.omnetpp.ned.editor.wizards.NewCompoundModuleWizard"
            finalPerspective="org.omnetpp.main.OmnetppPerspective"
            icon="icons/obj16/NewCompoundModule.png"
            id="org.omnetpp.ned.editor.wizards.NewCompoundModule"
            name="Compound Module"
            preferredPerspectives="org.omnetpp.main.OmnetppPerspective, org.eclipse.cdt.ui.CPerspective">
         <description>
<<<<<<< HEAD
            Create a new compound module 
=======
            Create a new Compound module
>>>>>>> 0c2f4327
         </description>
      </wizard>
      <wizard
            category="org.omnetpp.wizards"
            class="org.omnetpp.ned.editor.wizards.NewNetworkWizard"
            finalPerspective="org.omnetpp.main.OmnetppPerspective"
            icon="icons/obj16/NewNetwork.png"
            id="org.omnetpp.ned.editor.wizards.NewNetwork"
            name="Network"
            preferredPerspectives="org.omnetpp.main.OmnetppPerspective, org.eclipse.cdt.ui.CPerspective">
         <description>
            Create a new simulation (NED and ini files)
         </description>
      </wizard>
      <wizard
            category="org.omnetpp.wizards"
            class="org.omnetpp.ned.editor.wizards.NewSimulationWizard"
            finalPerspective="org.omnetpp.main.OmnetppPerspective"
            icon="icons/obj16/NewSimulation.png"
            id="org.omnetpp.ned.editor.wizards.NewSimulation"
            name="Simulation"
            preferredPerspectives="org.omnetpp.main.OmnetppPerspective, org.eclipse.cdt.ui.CPerspective">
         <description>
            Create a new Network
         </description>
      </wizard>
   </extension>
   <extension
         point="org.eclipse.ui.navigator.navigatorContent">
           <commonWizard
                 associatedExtensionId="org.omnetpp.navigator.content"
                 menuGroupId="org.eclipse.cdt.ui"
                 type="new"
                 wizardId="org.omnetpp.ned.editor.wizards.NewNedFile">
              <enablement></enablement>
           </commonWizard>
           <commonWizard
                 associatedExtensionId="org.omnetpp.navigator.content"
                 menuGroupId="org.eclipse.cdt.ui"
                 type="new"
                 wizardId="org.omnetpp.ned.editor.wizards.NewSimpleModule">
              <enablement></enablement>
           </commonWizard>
           <commonWizard
                 associatedExtensionId="org.omnetpp.navigator.content"
                 menuGroupId="org.eclipse.cdt.ui"
                 type="new"
                 wizardId="org.omnetpp.ned.editor.wizards.NewCompoundModule">
              <enablement></enablement>
           </commonWizard>
           <commonWizard
                 associatedExtensionId="org.omnetpp.navigator.content"
                 menuGroupId="org.eclipse.cdt.ui"
                 type="new"
                 wizardId="org.omnetpp.ned.editor.wizards.NewNetwork">
              <enablement></enablement>
           </commonWizard>
           <commonWizard
                 associatedExtensionId="org.omnetpp.navigator.content"
                 menuGroupId="org.eclipse.cdt.ui"
                 type="new"
                 wizardId="org.omnetpp.ned.editor.wizards.NewSimulation">
              <enablement></enablement>
           </commonWizard>
           <commonWizard
                 associatedExtensionId="org.omnetpp.navigator.content"
                 menuGroupId="org.eclipse.cdt.ui"
                 type="new"
                 wizardId="org.omnetpp.common.wizards.NewWizard">
              <enablement></enablement>
           </commonWizard>
   </extension>


<!-- =========================================================================== -->
<!-- Text based NED editor                                                       -->
<!-- =========================================================================== -->


   <extension
         id="NedDocumentSetupParticipant"
         name="NED Document Setup Participant"
         point="org.eclipse.core.filebuffers.documentSetup">
      <participant
            extensions="ned"
            class="org.omnetpp.ned.editor.text.NedDocumentSetupParticipant">
      </participant>
   </extension>

   <extension
         point="org.eclipse.ui.editors.templates">
      <contextType
            class="org.omnetpp.ned.editor.text.assist.NedContextType"
            id="org.omnetpp.ned.editor.text.default"
            name="NED File global context"/>
   </extension>
   <extension
         point="org.eclipse.ui.bindings">
      <key
            commandId="org.omnetpp.ned.editor.text.ToggleComment"
            contextId="org.omnetpp.context.nedTextEditor"
            schemeId="org.eclipse.ui.defaultAcceleratorConfiguration"
            sequence="M1+/">
      </key>
      <key
            commandId="org.omnetpp.ned.editor.text.FormatSource"
            contextId="org.omnetpp.context.nedTextEditor"
            schemeId="org.eclipse.ui.defaultAcceleratorConfiguration"
            sequence="M1+M2+F">
      </key>
      <key
            commandId="org.omnetpp.ned.editor.text.GotoDeclaration"
            contextId="org.omnetpp.context.nedTextEditor"
            schemeId="org.eclipse.ui.defaultAcceleratorConfiguration"
            sequence="F3">
      </key>
      <key
            commandId="org.omnetpp.ned.editor.text.OrganizeImports"
            contextId="org.omnetpp.context.nedTextEditor"
            schemeId="org.eclipse.ui.defaultAcceleratorConfiguration"
            sequence="M1+M2+O">
      </key>
      <key
            commandId="org.omnetpp.ned.editor.text.CorrectIndentation"
            contextId="org.omnetpp.context.nedTextEditor"
            schemeId="org.eclipse.ui.defaultAcceleratorConfiguration"
            sequence="M1+I">
      </key>
      <key
            commandId="org.omnetpp.ned.editor.text.performTextSearchWorkspace"
            contextId="org.omnetpp.context.nedTextEditor"
            schemeId="org.eclipse.ui.defaultAcceleratorConfiguration"
            sequence="M1+M2+G">
      </key>
   </extension>
   <extension
         point="org.eclipse.ui.commands">
      <command
            categoryId="org.eclipse.ui.category.textEditor"
            description="Comment/Uncomment the selected lines"
            id="org.omnetpp.ned.editor.text.ToggleComment"
            name="Toggle Comment">
      </command>
      <command
            categoryId="org.eclipse.ui.category.textEditor"
            description="Format the NED source file"
            id="org.omnetpp.ned.editor.text.FormatSource"
            name="Format NED Source">
      </command>
      <command
            categoryId="org.eclipse.ui.category.textEditor"
            description="Go to declaration of NED element"
            id="org.omnetpp.ned.editor.text.GotoDeclaration"
            name="Goto Declaration">
      </command>
      <command
            categoryId="org.eclipse.ui.category.textEditor"
            description="Organizes the import statements in a NED source file"
            id="org.omnetpp.ned.editor.text.OrganizeImports"
            name="Organize Imports">
      </command>
      <command
            categoryId="org.eclipse.ui.category.textEditor"
            description="Reindent selected lines of the NED source"
            id="org.omnetpp.ned.editor.text.CorrectIndentation"
            name="Correct Indentation">
      </command>
      <command
            categoryId="org.eclipse.ui.category.textEditor"
            description="Convert the NED source to the OMNeT++ 4.0 format"
            id="org.omnetpp.ned.editor.text.ConvertToNewFormat"
            name="Convert to 4.0 Format">
      </command>
      <command
            categoryId="org.eclipse.ui.category.textEditor"
            description="Perform text search in workspace NED files"
            id="org.omnetpp.ned.editor.text.performTextSearchWorkspace"
            name="Search Text in NED Files">
      </command>
      <command
            categoryId="org.eclipse.ui.category.textEditor"
            description="Infer gate labels from connected gates"
            id="org.omnetpp.ned.editor.text.InferAllGateLabels"
            name="Infer Gate Labels">
      </command>
      <command
            categoryId="org.eclipse.ui.category.textEditor"
            description="Distribute gate labels to connected gates"
            id="org.omnetpp.ned.editor.text.DistributeAllGateLabels"
            name="Distribute Gate Labels">
      </command>
   </extension>
   <extension
         point="org.eclipse.ui.contexts">
      <context
            description="OMNeT++ NED Editor"
            id="org.omnetpp.context.nedEditor"
            name="Editing NED File"
            parentId="org.eclipse.ui.textEditorScope">
      </context>
      <context
            description="OMNeT++ NED Source Editor"
            id="org.omnetpp.context.nedTextEditor"
            name="Editing NED Source"
            parentId="org.omnetpp.context.nedEditor">
      </context>
      <context
            description="OMNeT++ NED Graphical Editor"
            id="org.omnetpp.context.nedGraphEditor"
            name="Editing NED Graphically"
            parentId="org.omnetpp.context.nedEditor">
      </context>
   </extension>
   <extension
         point="org.eclipse.core.runtime.preferences">
      <initializer
            class="org.omnetpp.ned.editor.NedEditorPreferenceInitializer">
      </initializer>
   </extension>
   <extension
         point="org.omnetpp.common.wizard.contenttemplates">
      <plugin
            pluginId="org.omnetpp.ned.editor">
      </plugin>
   </extension>
   <extension
         point="org.swtworkbench.xswt.classloaders">
      <plugin
            pluginId="org.omnetpp.ned.editor"
            referenceClass="org.omnetpp.ned.editor.NedEditorPlugin">
      </plugin>
   </extension>
   <extension
         point="org.omnetpp.common.wizard.templatecontributors">
      <contributor
            class="org.omnetpp.ned.editor.wizards.NedContentTemplateContributor">
      </contributor>
   </extension>

</plugin><|MERGE_RESOLUTION|>--- conflicted
+++ resolved
@@ -65,11 +65,7 @@
             name="Compound Module"
             preferredPerspectives="org.omnetpp.main.OmnetppPerspective, org.eclipse.cdt.ui.CPerspective">
          <description>
-<<<<<<< HEAD
-            Create a new compound module 
-=======
-            Create a new Compound module
->>>>>>> 0c2f4327
+            Create a new compound module
          </description>
       </wizard>
       <wizard
