--- conflicted
+++ resolved
@@ -191,20 +191,13 @@
             return true;
         else {
             String fullyQualifiedName = element.getNEDTypeInfo().getFullyQualifiedName();
-<<<<<<< HEAD
-=======
             PatternMatcher matcher = new PatternMatcher(submodulesFilter, false, false , false);
->>>>>>> 0c2f4327
 
             for (String label : NEDElementUtilEx.getLabels(element))
                 if (matcher.matches(label))
                     return true;
 
-<<<<<<< HEAD
-            return fullyQualifiedName.matches(regexp);
-=======
             return matcher.matches(fullyQualifiedName);
->>>>>>> 0c2f4327
         }
     }
 
