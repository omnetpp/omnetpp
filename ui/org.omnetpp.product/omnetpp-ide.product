--- conflicted
+++ resolved
@@ -11,10 +11,7 @@
    </configIni>
 
    <launcherArgs>
-<<<<<<< HEAD
-=======
       <programArgs>-configuration</programArgs>
->>>>>>> 0c2f4327
       <vmArgs>-Xms64m
 -Xmx368m
 -XX:MaxPermSize=128m</vmArgs>
