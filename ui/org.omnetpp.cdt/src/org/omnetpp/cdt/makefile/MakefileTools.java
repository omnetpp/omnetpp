/*--------------------------------------------------------------*
  Copyright (C) 2006-2008 OpenSim Ltd.

  This file is distributed WITHOUT ANY WARRANTY. See the file
  'License' for details on this and other legal matters.
*--------------------------------------------------------------*/

package org.omnetpp.cdt.makefile;

import java.io.ByteArrayInputStream;
import java.io.IOException;
import java.util.ArrayList;
import java.util.Arrays;
import java.util.List;

import org.apache.commons.lang.ArrayUtils;
import org.eclipse.cdt.core.model.CoreModel;
import org.eclipse.cdt.core.settings.model.ICProjectDescription;
import org.eclipse.cdt.core.settings.model.ICSourceEntry;
import org.eclipse.cdt.core.settings.model.util.CDataUtil;
import org.eclipse.core.resources.IContainer;
import org.eclipse.core.resources.IFile;
import org.eclipse.core.resources.IProject;
import org.eclipse.core.resources.IResource;
import org.eclipse.core.resources.IResourceVisitor;
import org.eclipse.core.runtime.Assert;
import org.eclipse.core.runtime.CoreException;
import org.eclipse.core.runtime.IPath;
import org.eclipse.core.runtime.IProgressMonitor;
import org.eclipse.core.runtime.Path;
import org.omnetpp.cdt.Activator;
import org.omnetpp.cdt.CDTUtils;
import org.omnetpp.common.project.ProjectUtils;
import org.omnetpp.common.util.FileUtils;
import org.omnetpp.common.util.StringUtils;
import org.omnetpp.ide.OmnetppMainPlugin;

/**
 * Utility functions for Makefile generation.
 *
 * @author Andras
 */
public class MakefileTools {
    // standard C headers, see e.g. http://www-ccs.ucsd.edu/c/lib_over.html
    public static final String C_HEADERS =
        "assert.h ctype.h errno.h float.h iso646.h limits.h locale.h " +
        "math.h setjmp.h signal.h stdarg.h stddef.h stdio.h stdlib.h " +
        "string.h time.h wchar.h wctype.h";

    // C headers added by C99, see http://en.wikipedia.org/wiki/C_standard_library
    public static final String C99_HEADERS =
        "complex.h fenv.h inttypes.h stdbool.h stdint.h tgmath.h";

    // standard C++ headers, see http://en.wikipedia.org/wiki/C++_standard_library#Standard_headers
    public static final String CPLUSPLUS_HEADERS =
        "bitset deque list map queue set stack vector algorithm functional iterator " +
        "locale memory stdexcept utility string fstream ios iostream iosfwd iomanip " +
        "istream ostream sstream streambuf complex numeric valarray exception limits " +
        "new typeinfo cassert cctype cerrno cfloat climits cmath csetjmp csignal " +
        "cstdlib cstddef cstdarg ctime cstdio cstring cwchar cwctype";

    // POSIX headers, see http://en.wikipedia.org/wiki/C_POSIX_library
    public static final String POSIX_HEADERS =
        "cpio.h dirent.h fcntl.h grp.h pwd.h sys/ipc.h sys/msg.h sys/sem.h " +
        "sys/stat.h sys/time.h sys/types.h sys/utsname.h sys/wait.h tar.h termios.h " +
        "unistd.h utime.h";

    // all standard C/C++ headers -- we'll ignore these #includes when looking for cross-folder dependencies
    public static final String ALL_STANDARD_HEADERS =
        C_HEADERS + " " + C99_HEADERS + " " + CPLUSPLUS_HEADERS + " " + POSIX_HEADERS;

    // directories we'll not search for source files
    public static final String IGNORABLE_DIRS[] = "CVS RCS SCCS _darcs blib .git .svn .git .bzr .hg backups".split(" +");

    private MakefileTools() {
    }

    /**
     * Returns true if the given resource is a file with "cc", "cpp" or "h" extension,
     * but not _m.cc/cpp/h or _n.cc/cpp/h.
     */
    public static boolean isNonGeneratedCppFile(IResource resource) {
        // not an _m.cc or _n.cc file
        return isCppFile(resource) && !resource.getName().matches("_[mn]\\.[^.]+$");
    }

    /**
     * Returns true if the given resource is a file with "cc", "cpp" or "h" extension.
     */
    public static boolean isCppFile(IResource resource) {
        if (resource instanceof IFile) {
            String fileExtension = ((IFile)resource).getFileExtension();
            if ("cc".equalsIgnoreCase(fileExtension) || "cpp".equalsIgnoreCase(fileExtension) || "h".equalsIgnoreCase(fileExtension))
                return true;
        }
        return false;
    }

    /**
     * Returns true if the given resource is a file with "msg" extension.
     */
    public static boolean isMsgFile(IResource resource) {
        return resource instanceof IFile && "msg".equals(((IFile)resource).getFileExtension());
    }

    /**
     * Returns true if the resource is a potential source folder
     * (not team private or backups folder). Does NOT check whether
     * folder is marked as excluded in CDT.
     */
    public static boolean isGoodFolder(IResource resource) {
        // note: we explicitly check for "CVS", "_darcs" etc, because they are only recognized by
        // isTeamPrivateMember() if the corresponding plugin is installed
        return (resource instanceof IContainer &&
                !resource.getName().startsWith(".") &&
                !ArrayUtils.contains(MakefileTools.IGNORABLE_DIRS, resource.getName()) &&
                !((IContainer)resource).isTeamPrivateMember());
    }

    /**
     * Converts inputPath to be relative to referenceDir. This is not possible
     * if the two paths are from different devices, so in this case the method
     * returns the original inputPath unchanged.
     */
    public static IPath makeRelativePath(IPath inputPath, IPath referenceDir) {
        Assert.isTrue(inputPath.isAbsolute());
        Assert.isTrue(referenceDir.isAbsolute());
        if (referenceDir.equals(inputPath))
            return new Path(".");
        if (!StringUtils.equals(inputPath.getDevice(), referenceDir.getDevice()))
            return inputPath;
        int commonPrefixLen = inputPath.matchingFirstSegments(referenceDir);
        int upLevels = referenceDir.segmentCount() - commonPrefixLen;
        return new Path(StringUtils.removeEnd(StringUtils.repeat("../", upLevels), "/")).append(inputPath.removeFirstSegments(commonPrefixLen));
    }

    public static void ensureFileContent(IFile file, byte[] bytes, IProgressMonitor monitor) throws CoreException {
        // only overwrites file if its content is not already what's desired
        try {
            if (!file.exists())
                file.create(new ByteArrayInputStream(bytes), true, monitor);
            else if (!Arrays.equals(FileUtils.readBinaryFile(file.getContents()), bytes)) // NOTE: byte[].equals does NOT compare content, only references!!!
                file.setContents(new ByteArrayInputStream(bytes), true, false, monitor);
        }
        catch (IOException e) {
            throw Activator.wrapIntoCoreException(e);
        }
    }

    /**
     * Utility function to determine whether a given container is covered by
     * a given makefile. CDT source dirs and exclusions (CSourceEntry) are ignored,
     * instead there is excludedFolders (list of folder-relative paths to be excluded;
     * it excludes subtrees not single folders), and makeFolders (i.e. the given folder
     * may falls into the tree of another makefile).
     *
     * Both excludedFolders and makeFolders may be null.
     */
    public static boolean makefileCovers(IContainer makefileFolder, IContainer folder, boolean deep, List<String> excludedFolders, List<IContainer> makeFolders) {
        if (!deep) {
            return folder.equals(makefileFolder);
        }
        else {
            if (!makefileFolder.getFullPath().isPrefixOf(folder.getFullPath()))
                return false; // not under that folder
            if (excludedFolders != null) {
                IPath folderRelativePath = folder.getFullPath().removeFirstSegments(makefileFolder.getFullPath().segmentCount());
                for (String exludedFolder : excludedFolders)
                    if (new Path(exludedFolder).isPrefixOf(folderRelativePath))
                        return false; // excluded
            }
            if (makeFolders != null) {
                // we visit the ancestors of this folder; if we find another makefile first, the answer is "false"
                for (IContainer tmp = folder; !tmp.equals(makefileFolder); tmp = tmp.getParent())
                    if (makeFolders.contains(tmp))
                        return false;
            }
            return true;
        }
    }

    /**
     * Collects source directories from the project and all dependent projects
     * containing files matching the provided pattern (regexp). Nonexistent,
     * closed and non-CDT dependent projects will be ignored.
     */
    public static List<IContainer> collectDirs(ICProjectDescription projectDescription, String pattern) throws CoreException {
        Assert.isNotNull(projectDescription);
		List<IContainer> result = new ArrayList<IContainer>();
		
		// collect dirs from this project
		collectDirs(projectDescription, result, pattern);
<<<<<<< HEAD
		
		// collect directories from referenced projects too
        IProject[] referencedProjects = ProjectUtils.getAllReferencedProjects(projectDescription.getProject());
        for (IProject refProj : referencedProjects) {
        	ICProjectDescription refProjDesc = CoreModel.getDefault().getProjectDescription(refProj);
        	if (refProjDesc != null)
        		collectDirs(refProjDesc, result, pattern);
        }

		return result; 
=======
		return result;
>>>>>>> 0c2f4327
	}

    private static void collectDirs(ICProjectDescription projectDescription, final List<IContainer> result, final String pattern) throws CoreException {
        IProject project = projectDescription.getProject();
        final ICSourceEntry[] srcEntries = CDataUtil.makeRelative(project, projectDescription.getActiveConfiguration().getSourceEntries());

    	for (ICSourceEntry srcEntry : srcEntries) {
    		IResource sourceFolder = project.findMember(srcEntry.getFullPath());
    		if (sourceFolder != null) {
		    	sourceFolder.accept(new IResourceVisitor() {
		    		public boolean visit(IResource resource) throws CoreException {
		    			if (MakefileTools.isGoodFolder(resource)) {
		    				if (!CDTUtils.isExcluded(resource, srcEntries)
		    						&& (pattern == null || containsFileMatchingPattern((IContainer)resource, pattern)))
		    					result.add((IContainer)resource);

		    				return true;
		    			}
		    			return false;
		    		}
		    	});
    		}
    	}
    }

    /**
     * True if the given container has a file which name matches the given pattern.
     */
    private static boolean containsFileMatchingPattern(IContainer container, String pattern) throws CoreException {
    	for (IResource member : container.members())
    		if (member.getFullPath().toPortableString().matches(pattern))
    			return true;
    	return false;
    }

    /**
     * Returns *location* paths for the include directories: the OMNeT++ include directory,
     * plus source directories from the project and all dependent projects.
     */
    public static List<IPath> getOmnetppIncludeLocationsForProject(ICProjectDescription projectDescription) throws CoreException {
        List<IPath> result = new ArrayList<IPath>();

        // add the omnetpp include directory
        result.add(new Path(OmnetppMainPlugin.getOmnetppInclDir()));

        // add project source directories as include dirs for the indexer
        // Note: "*.h" pattern is not good because of includes of the form "subdir/file.h"
        // (i.e. "subdir" might need to be added to the include path too, even if it doesn't contain any header)
        for (IContainer incDir : MakefileTools.collectDirs(projectDescription, null))
            result.add(incDir.getLocation());
        return result;
    }

//XXX experimental
//
//    public static void updateProjectIncludePaths(ICProjectDescription projectDescription) throws CoreException {
//        List<IContainer> desiredIncDirs = MakefileTools.collectDirs(projectDescription, null);
//        for (ICConfigurationDescription config : projectDescription.getConfigurations()) {
//            ICFolderDescription rootFolderDesc = (ICFolderDescription)config.getResourceDescription(new Path(""), true);
//            ICLanguageSetting[] languageSettings = rootFolderDesc.getLanguageSettings();
//
//            ICLanguageSetting languageSetting = null;
//            for (ICLanguageSetting l : languageSettings) {
//                System.out.println("name:" + l.getName() + " langsettingid:" + l.getId() + " parentid:" + l.getParent().toString() + " langID:" + l.getLanguageId());
//                List<ICLanguageSettingEntry> list = l.getSettingEntriesList(ICSettingEntry.INCLUDE_PATH);
//                //list.add(new CIncludePathEntry("/hello/bubu", ICSettingEntry.VALUE_WORKSPACE_PATH | ICSettingEntry.READONLY | ICSettingEntry.BUILTIN));
//                //list.add(new CIncludePathEntry("/hello/bubu"+System.currentTimeMillis(), ~0));
//                list.add(new CIncludePathEntry("/hello/syspath"+System.currentTimeMillis(), ICSettingEntry.READONLY | ICSettingEntry.BUILTIN));
//                for (ICLanguageSettingEntry e : list)
//                    System.out.println("   " + e);
//                // possible flags: BUILTIN, READONLY, LOCAL (??), VALUE_WORKSPACE_PATH, RESOLVED
//                l.setSettingEntries(ICSettingEntry.INCLUDE_PATH, list); // ===> DOES NOT WORK, BUILTIN/READONLY FLAGS GET CLEARED BY CDT
//
//                System.out.println("UTANA:");
//                List<ICLanguageSettingEntry> list2 = l.getSettingEntriesList(ICSettingEntry.INCLUDE_PATH);
//                for (ICLanguageSettingEntry e : list2) {
//                    if (e instanceof CIncludePathEntry) {
//                        ReflectionUtils.setFieldValue(e, "fFlags", e.getFlags() | ICSettingEntry.READONLY);
//                    }
//                    System.out.println("   " + e);
//                }
//            }
//            // remove existing include paths
//            // add new include paths
//            //XXX language settings! and folder specific!! AAARGH....
//        }
//
//        // see https://bugs.eclipse.org/bugs/show_bug.cgi?id=206372
//
//        // testing CoreModel.setRawPathEntries() -- yields editable entries like ICLangageSettingEntry...
//        IProject project = projectDescription.getProject();
//        ICProject cproject = CoreModel.getDefault().getCModel().getCProject(project.getName());
//        IPathEntry[] rawPathEntries = CoreModel.getRawPathEntries(cproject);
//        for (IPathEntry e : rawPathEntries)
//            System.out.println("** ENTRY: " + e);
//        IncludeEntry newEntry = new IncludeEntry(new Path(""), new Path(""), new Path(""), new Path("/someproj/inc-"+System.currentTimeMillis()), true, new IPath[]{}, false);
//        rawPathEntries = (IPathEntry[])ArrayUtils.add(rawPathEntries, newEntry);
//        CoreModel.setRawPathEntries(cproject, rawPathEntries, null);
//
//        // random test code...
//        IDiscoveredPathInfo discoveredInfo = MakeCorePlugin.getDefault().getDiscoveryManager().getDiscoveredInfo(project);
//        System.out.println(discoveredInfo);
//    }

}<|MERGE_RESOLUTION|>--- conflicted
+++ resolved
@@ -187,11 +187,10 @@
     public static List<IContainer> collectDirs(ICProjectDescription projectDescription, String pattern) throws CoreException {
         Assert.isNotNull(projectDescription);
 		List<IContainer> result = new ArrayList<IContainer>();
-		
+
 		// collect dirs from this project
 		collectDirs(projectDescription, result, pattern);
-<<<<<<< HEAD
-		
+
 		// collect directories from referenced projects too
         IProject[] referencedProjects = ProjectUtils.getAllReferencedProjects(projectDescription.getProject());
         for (IProject refProj : referencedProjects) {
@@ -200,10 +199,7 @@
         		collectDirs(refProjDesc, result, pattern);
         }
 
-		return result; 
-=======
 		return result;
->>>>>>> 0c2f4327
 	}
 
     private static void collectDirs(ICProjectDescription projectDescription, final List<IContainer> result, final String pattern) throws CoreException {
