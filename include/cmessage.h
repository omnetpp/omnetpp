--- conflicted
+++ resolved
@@ -102,12 +102,8 @@
  */
 class SIM_API cMessage : public cEvent
 {
-<<<<<<< HEAD
-=======
-    friend class cMessageHeap;
     friend class LogBuffer;  // for setMessageId()
 
->>>>>>> 454104fb
   private:
     // note: fields are in an order that maximizes packing (minimizes sizeof(cMessage))
     short msgkind;             // message kind -- 0>= user-defined meaning, <0 reserved
