//==========================================================================
//   CMESSAGE.H  -  header for
//                     OMNeT++/OMNEST
//            Discrete System Simulation in C++
//
//  Author: Andras Varga
//
//==========================================================================

/*--------------------------------------------------------------*
  Copyright (C) 1992-2008 Andras Varga
  Copyright (C) 2006-2008 OpenSim Ltd.

  This file is distributed WITHOUT ANY WARRANTY. See the file
  `license' for details on this and other legal matters.
*--------------------------------------------------------------*/

#ifndef __CMESSAGE_H
#define __CMESSAGE_H

#include "cevent.h"
#include "carray.h"
#include "cmsgpar.h"
#include "csimulation.h"

NAMESPACE_BEGIN

class cMsgPar;
class cGate;
class cChannel;
class cModule;
class cSimpleModule;
class cSimulation;
class cMessageHeap;
class LogBuffer;


/**
 * Predefined message kind values (values for cMessage's getKind(),
 * setKind() methods).
 *
 * Negative values are reserved for the \opp system and its
 * standard libraries. Zero and positive values can be freely used
 * by simulation models.
 */
enum eMessageKind
{
  MK_STARTER = -1,  /// Starter message. Used by scheduleStart().
  MK_TIMEOUT = -2,  /// Internal timeout message. Used by wait(), etc.
  MK_PACKET  = -3,  /// Obsolete
  MK_INFO    = -4,  /// Obsolete

  MK_PARSIM_BEGIN = -1000  /// values -1000...-2000 reserved for parallel simulation
};

/**
 * Maximum number of partitions for parallel simulation.
 *
 * @ingroup ParsimBrief
 * @ingroup Parsim
 */
// Note: it cannot go to cparsimcomm.h, without causing unwanted dependency on sim/parsim
#define MAX_PARSIM_PARTITIONS  32768 // srcprocid in cMessage


/**
 * The message class in \opp. cMessage objects may represent events,
 * messages, jobs or other entities in a simulation. To represent network
 * packets, use the cPacket subclass.
 *
 * Messages may be scheduled (to arrive back at the same module at a later
 * time), cancelled, sent out on a gate, or sent directly to another module;
 * all via methods of cSimpleModule.
 *
 * cMessage can be assigned a name (a property inherited from cNamedObject);
 * other attributes include message kind, priority, and time stamp.
 * Messages may be cloned with the dup() function. The control info field
 * facilitates modelling communication between protocol layers. The context
 * pointer field makes it easier to work with several timers (self-messages)
 * at a time. A message also stores information about its last sending,
 * including sending time, arrival time, arrival module and gate.
 *
 * Useful methods are isSelfMessage(), which tells apart self-messages from
 * messages received from other modules, and isScheduled(), which returns
 * whether a self-message is currently scheduled.
 *
 * Further fields can be added to cMessage via message declaration files (.msg)
 * which are translated into C++ classes. An example message declaration:
 *
 * \code
 * message Job
 * {
 *        string label;
 *        int color = -1;
 * }
 * \endcode
 *
 * @see cSimpleModule, cQueue, cPacket
 *
 * @ingroup SimCore
 */
class SIM_API cMessage : public cEvent
{
    friend class LogBuffer;  // for setMessageId()

  private:
    enum {
        FL_ISPRIVATECOPY = 4,
    };
    // note: fields are in an order that maximizes packing (minimizes sizeof(cMessage))
    short msgkind;             // message kind -- 0>= user-defined meaning, <0 reserved
    short srcprocid;           // reserved for use by parallel execution: id of source partition
    cArray *parlistp;          // ptr to list of parameters
    cObject *ctrlp;            // ptr to "control info"
    void *contextptr;          // a stored pointer -- user-defined meaning, used with self-messages

    int frommod, fromgate;     // source module and gate IDs -- set internally
    int tomod, togate;         // dest. module and gate IDs -- set internally
    simtime_t created;         // creation time -- set be constructor
    simtime_t sent;            // time of sending -- set internally
    simtime_t tstamp;          // time stamp -- user-defined meaning

    long msgid;                // a unique message identifier assigned upon message creation
    long msgtreeid;            // a message identifier that is inherited by dup, if non dupped it is msgid
    static long next_id;       // the next unique message identifier to be assigned upon message creation

    // global variables for statistics
    static long total_msgs;
    static long live_msgs;

  private:
    // internal: create parlist
    void _createparlist();

    void copy(const cMessage& msg);

    // internal: used by LogBuffer for creating an *exact* copy of a message
    void setId(long id) {msgid = id;}

  public:
<<<<<<< HEAD
=======
    // internal: create an exact clone (including msgid) that doesn't show up in the statistics
    cMessage* privateDup() const;

    // internal: returns the event number which scheduled this event, or the event in which
    // this message was last delivered to a module. Stored for recording into the event log file.
    eventnumber_t getPreviousEventNumber() const {return prev_event_num;}

    // internal: sets previousEventNumber.
    void setPreviousEventNumber(eventnumber_t num) {prev_event_num = num;}

    // internal: used by cMessageHeap.
    unsigned long getInsertOrder() const {return insertordr;}

>>>>>>> fbb27938
    // internal: called by the simulation kernel as part of the send(),
    // scheduleAt() calls to set the values returned by the
    // getSenderModuleId(), getSenderGate(), getSendingTime() methods.
    void setSentFrom(cModule *module, int gateId, simtime_t_cref t);

    // internal: use the public, documented setArrival(int,int,simtime_t_cref) instead
    _OPPDEPRECATED void setArrival(cModule *module, int gateId, simtime_t_cref t);

    // internal: used by the parallel simulation kernel.
    void setSrcProcId(int procId) {srcprocid = (short)procId;}

    // internal: used by the parallel simulation kernel.
    virtual int getSrcProcId() const {return srcprocid;}

    // internal: returns the parameter list object, or NULL if it hasn't been used yet
    cArray *getParListPtr()  {return parlistp;}

  private: // hide cEvent methods from the cMessage API

    // overridden from cEvent: return true
    virtual bool isMessage() const {return true;}

    // overridden from cEvent: return true of the target module is still alive and well
    virtual bool isStale();

    // overridden from cEvent: return the arrival module
    virtual cObject *getTargetObject() const;

    // overridden from cEvent
    virtual void execute();

  public:
    /** @name Constructors, destructor, assignment */
    //@{

    /**
     * Copy constructor.
     */
    cMessage(const cMessage& msg);

    /**
     * Constructor.
     */
    explicit cMessage(const char *name=NULL, short kind=0);

    /**
     * Destructor.
     */
    virtual ~cMessage();

    /**
     * Assignment operator. The data members NOT copied are: object name
     * (see cNamedObject's operator=() for more details) and message ID.
     * All other members, including creation time and message tree ID,
     * are copied.
     */
    cMessage& operator=(const cMessage& msg);
    //@}

    /**
     * Returns whether the current class is subclass of cPacket.
     * The cMessage implementation returns false.
     */
    virtual bool isPacket() const {return false;}

    /** @name Redefined cObject member functions. */
    //@{

    /**
     * Creates and returns an exact copy of this object, except for the
     * message ID (the clone is assigned a new ID). Note that the message
     * creation time is also copied, so clones of the same message object
     * have the same creation time. See cObject for more details.
     */
    virtual cMessage *dup() const  {return new cMessage(*this);}

    /**
     * Produces a one-line description of the object's contents.
     * See cObject for more details.
     */
    virtual std::string info() const;

    /**
     * Produces a multi-line description of the object's contents.
     * See cObject for more details.
     */
    virtual std::string detailedInfo() const;

    /**
     * Calls v->visit(this) for each contained object.
     * See cObject for more details.
     */
    virtual void forEachChild(cVisitor *v);

    /**
     * Serializes the object into an MPI send buffer
     * Used by the simulation kernel for parallel execution.
     * See cObject for more details.
     */
    virtual void parsimPack(cCommBuffer *buffer);

    /**
     * Deserializes the object from an MPI receive buffer
     * Used by the simulation kernel for parallel execution.
     * See cObject for more details.
     */
    virtual void parsimUnpack(cCommBuffer *buffer);
    //@}

    /** @name Message attributes. */
    //@{
    /**
     * Sets the message kind. Nonnegative values can be freely used by
     * the user; negative values are reserved by OMNeT++ for internal
     * purposes.
     */
    void setKind(short k)  {msgkind=k;}

    /**
     * Sets the message's time stamp to the current simulation time.
     */
    void setTimestamp() {tstamp=simulation.getSimTime();}

    /**
     * Directly sets the message's time stamp.
     */
    void setTimestamp(simtime_t t) {tstamp=t;}

    /**
     * Sets the context pointer. This pointer may store an arbitrary value.
     * It is useful when managing several timers (self-messages): when
     * scheduling the message one can set the context pointer to the data
     * structure the timer corresponds to (e.g. the buffer whose timeout
     * the message represents), so that when the self-message arrives it is
     * easier to identify where it belongs.
     */
    void setContextPointer(void *p) {contextptr=p;}

    /**
     * Attaches a "control info" structure (object) to the message.
     * This is most useful when passing packets between protocol layers
     * of a protocol stack: e.g. when sending down an IP datagram to Ethernet,
     * the attached "control info" can contain the destination MAC address.
     *
     * The "control info" object will be deleted when the message is deleted.
     * Only one "control info" structure can be attached (the second
     * setControlInfo() call throws an error).
     *
     * When the message is duplicated or copied, copies will have their
     * control info set to NULL because the cObject interface
     * does not define dup/copy operations.
     * The assignment operator does not change control info.
     */
    void setControlInfo(cObject *p);

    /**
     * Removes the "control info" structure (object) from the message
     * and returns its pointer. Returns NULL if there was no control info
     * in the message.
     */
    cObject *removeControlInfo();

    /**
     * Returns the message kind.
     */
    short getKind() const  {return msgkind;}

    /**
     * Returns the message's time stamp.
     */
    simtime_t_cref getTimestamp() const {return tstamp;}

    /**
     * Returns the context pointer.
     */
    void *getContextPointer() const {return contextptr;}

    /**
     * Returns pointer to the attached "control info".
     */
    cObject *getControlInfo() const {return ctrlp;}
    //@}

    /** @name Dynamically attaching objects. */
    //@{

    /**
     * Returns reference to the 'object list' of the message: a cArray
     * which is used to store parameter (cMsgPar) objects and other objects
     * attached to the message.
     *
     * One can use either getParList() combined with cArray methods,
     * or several convenience methods (addPar(), addObject(), par(), etc.)
     * to add, retrieve or remove cMsgPars and other objects.
     *
     * <i>NOTE: using the object list has alternatives which may better
     * suit your needs. For more information, see class description for discussion
     * about message subclassing vs dynamically attached objects.</i>
     */
    virtual cArray& getParList()  {if (!parlistp) _createparlist(); return *parlistp;}

    /**
     * Add a new, empty parameter (cMsgPar object) with the given name
     * to the message's object list.
     *
     * <i>NOTE: This is a convenience function: one may use getParList() and
     * cArray::add() instead. See also class description for discussion about
     * message subclassing vs dynamically attached objects.</i>
     *
     * @see getParList()
     */
    virtual cMsgPar& addPar(const char *s)  {cMsgPar *p=new cMsgPar(s);getParList().add(p);return *p;}

    /**
     * Add a parameter object to the message's object list.
     *
     * <i>NOTE: This is a convenience function: one may use getParList() and
     * cArray::add() instead. See also class description for discussion about
     * message subclassing vs dynamically attached objects.</i>
     *
     * @see getParList()
     */
    virtual cMsgPar& addPar(cMsgPar *p)  {getParList().add(p); return *p;}

    /**
     * DEPRECATED! Use addPar(cMsgPar *p) instead.
     */
    _OPPDEPRECATED cMsgPar& addPar(cMsgPar& p)  {return addPar(&p);}

    /**
     * Returns the nth object in the message's object list, converting it to a cMsgPar.
     * If the object does not exist or it cannot be cast to cMsgPar (using dynamic_cast\<\>),
     * the method throws a cRuntimeError.
     *
     * <i>NOTE: This is a convenience function: one may use getParList() and
     * cArray::get() instead. See also class description for discussion about
     * message subclassing vs dynamically attached objects.</i>
     *
     * @see getParList()
     */
    virtual cMsgPar& par(int n);

    /**
     * Returns the object with the given name in the message's object list,
     * converting it to a cMsgPar.
     * If the object does not exist or it cannot be cast to cMsgPar (using dynamic_cast\<\>),
     * the method throws a cRuntimeError.
     *
     * <i>NOTE: This is a convenience function: one may use getParList() and
     * cArray::get() instead. See also class description for discussion about
     * message subclassing vs dynamically attached objects.</i>
     *
     * @see getParList()
     */
    virtual cMsgPar& par(const char *s);

    /**
     * Returns the index of the parameter with the given name in the message's
     * object list, or -1 if it could not be found.
     *
     * <i>NOTE: This is a convenience function: one may use getParList() and
     * cArray::find() instead. See also class description for discussion about
     * message subclassing vs dynamically attached objects.</i>
     *
     * @see getParList()
     */
    virtual int findPar(const char *s) const;

    /**
     * Check if a parameter with the given name exists in the message's
     * object list.
     *
     * <i>NOTE: This is a convenience function: one may use getParList() and
     * cArray::exist() instead. See also class description for discussion about
     * message subclassing vs dynamically attached objects.</i>
     *
     * @see getParList()
     */
    virtual bool hasPar(const char *s) const {return findPar(s)>=0;}

    /**
     * Add an object to the message's object list.
     *
     * <i>NOTE: This is a convenience function: one may use getParList() and
     * cArray::add() instead. See also class description for discussion about
     * message subclassing vs dynamically attached objects.</i>
     *
     * @see getParList()
     */
    virtual cObject *addObject(cObject *p)  {getParList().add(p); return p;}

    /**
     * Returns the object with the given name in the message's object list.
     * If the object is not found, it returns NULL.
     *
     * <i>NOTE: This is a convenience function: one may use getParList() and
     * cArray::get() instead. See also class description for discussion about
     * message subclassing vs dynamically attached objects.</i>
     *
     * @see getParList()
     */
    virtual cObject *getObject(const char *s)  {return getParList().get(s);}

    /**
     * Check if an object with the given name exists in the message's object list.
     *
     * <i>NOTE: This is a convenience function: one may use getParList() and
     * cArray::exist() instead. See also class description for discussion about
     * message subclassing vs dynamically attached objects.</i>
     *
     * @see getParList()
     */
    virtual bool hasObject(const char *s)  {return !parlistp ? false : parlistp->find(s)>=0;}

    /**
     * Remove the object with the given name from the message's object list, and
     * return its pointer. If the object does not exist, NULL is returned.
     *
     * <i>NOTE: This is a convenience function: one may use getParList() and
     * cArray::remove() instead. See also class description for discussion about
     * message subclassing vs dynamically attached objects.</i>
     *
     * @see getParList()
     */
    virtual cObject *removeObject(const char *s)  {return getParList().remove(s);}

    /**
     * Remove the object with the given name from the message's object list, and
     * return its pointer. If the object does not exist, NULL is returned.
     *
     * <i>NOTE: This is a convenience function: one may use getParList() and
     * cArray::remove() instead. See also class description for discussion about
     * message subclassing vs dynamically attached objects.</i>
     *
     * @see getParList()
     */
    virtual cObject *removeObject(cObject *p)  {return getParList().remove(p);}
    //@}

    /** @name Sending/arrival information. */
    //@{

    /**
     * Return true if message was posted by scheduleAt().
     */
    bool isSelfMessage() const {return togate==-1;}

    /**
     * Returns a pointer to the sender module. It returns NULL if the message
     * has not been sent/scheduled yet, or if the sender module got deleted
     * in the meantime.
     */
    cModule *getSenderModule() const {return simulation.getModule(frommod);}

    /**
     * Returns pointers to the gate from which the message was sent and
     * on which gate it arrived. A NULL pointer is returned
     * for new (unsent) messages and messages sent via scheduleAt().
     */
    cGate *getSenderGate() const;

    /**
     * Returns a pointer to the arrival module. It returns NULL if the message
     * has not been sent/scheduled yet, or if the module was deleted
     * in the meantime.
     */
    cModule *getArrivalModule() const {return simulation.getModule(tomod);}

    /**
     * Returns pointers to the gate from which the message was sent and
     * on which gate it arrived. A NULL pointer is returned
     * for new (unsent) messages and messages sent via scheduleAt().
     */
    cGate *getArrivalGate() const;

    /**
     * Returns the module ID of the sender module, or -1 if the
     * message has not been sent/scheduled yet.
     *
     * @see cModule::getId(), cSimulation::getModule()
     */
    int getSenderModuleId() const {return frommod;}

    /**
     * Returns the gate ID of the gate in the sender module on which the
     * message was sent, or -1 if the message has not been sent/scheduled yet.
     * Note: this is not the same as the gate's index (cGate::getIndex()).
     *
     * @see cGate::getId(), cModule::gate(int)
     */
    int getSenderGateId() const   {return fromgate;}

    /**
     * Returns the module ID of the receiver module, or -1 if the
     * message has not been sent/scheduled yet.
     *
     * @see cModule::getId(), cSimulation::getModule()
     */
    int getArrivalModuleId() const {return tomod;}

    /**
     * Returns the gate ID of the gate in the receiver module on which the
     * message was received, or -1 if the message has not been sent/scheduled yet.
     * Note: this is not the same as the gate's index (cGate::getIndex()).
     *
     * @see cGate::getId(), cModule::gate(int)
     */
    int getArrivalGateId() const  {return togate;}

    /**
     * Returns time when the message was created; for cloned messages, it
     * returns the creation time of the original message, not the time of the
     * dup() call.
     */
    simtime_t_cref getCreationTime() const {return created;}

    /**
     * Returns time when the message was sent/scheduled or 0 if the message
     * has not been sent yet.
     */
    simtime_t_cref getSendingTime()  const {return sent;}

    /**
     * Returns time when the message arrived (or will arrive if it
     * is currently scheduled or is underway), or 0 if the message
     * has not been sent/scheduled yet.
     *
     * When the message has nonzero length and it travelled though a
     * channel with nonzero data rate, arrival time may represent either
     * the start or the end of the reception, as returned by the
     * isReceptionStart() method. By default it is the end of the reception;
     * it can be changed by calling setDeliverOnReceptionStart(true) on the
     * gate at receiving end of the channel that has the nonzero data rate.
     *
     * @see getDuration()
     */
    // note: overridden to provide more specific documentation
    simtime_t_cref getArrivalTime()  const {return delivd;}

    /**
     * Return true if the message arrived through the given gate.
     */
    bool arrivedOn(int gateId) const {return gateId==togate;}

    /**
     * Return true if the message arrived on the gate given with its name.
     * If it is a vector gate, the method returns true if the message arrived
     * on any gate in the vector.
     */
    bool arrivedOn(const char *gatename) const;

    /**
     * Return true if the message arrived through the given gate
     * in the named gate vector.
     */
    bool arrivedOn(const char *gatename, int gateindex) const;

    /**
     * Returns a unique message identifier assigned upon message creation.
     */
    long getId() const {return msgid;}

    /**
     * Returns an identifier which is shared among a message object and all messages
     * created by copying it (i.e. by dup() or the copy constructor).
     */
    long getTreeId() const {return msgtreeid;}
    //@}

    /** @name Miscellaneous. */
    //@{
    /**
     * Override to define a display string for the message. Display string
     * affects message appearance in Tkenv. This default implementation
     * returns "".
     */
    virtual const char *getDisplayString() const;

    /**
     * For use by custom scheduler classes (see cScheduler): set the arrival
     * module and gate for messages inserted into the FES directly by the
     * scheduler. If you pass gateId=-1, the message will arrive as a
     * self-message.
     */
    void setArrival(int moduleId, int gateId) {tomod = moduleId; togate = gateId;}

    /**
     * Like setArrival(int moduleId, int gateId), but also sets the arrival
     * time for the message.
     */
    void setArrival(int moduleId, int gateId, simtime_t_cref t) {tomod = moduleId; togate = gateId; setArrivalTime(t);}
    //@}

    /** @name Statistics. */
    //@{
    /**
     * Returns the total number of messages created since the last
     * reset (reset is usually called my user interfaces at the beginning
     * of each simulation run). The counter is incremented by cMessage constructor.
     * Counter is <tt>signed</tt> to make it easier to detect if it overflows
     * during very long simulation runs.
     * May be useful for profiling or debugging memory leaks.
     */
    static long getTotalMessageCount() {return total_msgs;}

    /**
     * Returns the number of message objects that currently exist in the
     * program. The counter is incremented by cMessage constructor
     * and decremented by the destructor.
     * May be useful for profiling or debugging memory leaks caused by forgetting
     * to delete messages.
     */
    static long getLiveMessageCount() {return live_msgs;}

    /**
     * Reset counters used by getTotalMessageCount() and getLiveMessageCount().
     */
    static void resetMessageCounters()  {total_msgs=live_msgs=0;}
    //@}
};

<<<<<<< HEAD
=======

/**
 * A subclass of cMessage that can be used to represent packets (frames,
 * datagrams, application messages, etc). cPacket adds length (measured in
 * bits or bytes), bit error flag, and encapsulation capability to cMessage.
 * Length and bit error flag are significant when the packet travels through
 * a cDatarateChannel or another channel that supports data rate and/or
 * error modelling.
 *
 * cPacket is rarely used "as is". Typically the user wants to subclass it
 * to create specific packet types for various protocols being modelled.
 * The most convenient way to do that are via message declaration files
 * (.msg), which are translated into C++ classes.
 * An example message declaration:
 *
 * \code
 * packet Datagram
 * {
 *     int destAddr = -1; // destination address
 *     int srcAddr = -1;  // source address
 *     int ttl =  32;     // time to live
 * }
 * \endcode
 *
 * @see cSimpleModule, cDatarateChannel, cPacketQueue
 *
 * @ingroup SimCore
 */
class SIM_API cPacket : public cMessage
{
  private:
    enum {
        FL_ISRECEPTIONSTART = 8,
        FL_BITERROR = 16,
    };
    int64 len;            // length of the packet in bits -- used for bit error and transmission delay modeling
    simtime_t duration;   // transmission duration on last channel with datarate
    cPacket *encapmsg;    // ptr to the encapsulated message
    unsigned short sharecount; // num of messages MINUS ONE that have this message encapsulated.
                               // 0: not shared (not encapsulated or encapsulated in one message);
                               // 1: shared once (shared among two messages);
                               // 2: shared twice (shared among three messages); etc.
                               // on reaching max sharecount a new packet gets created

  private:
    void copy(const cPacket& packet);

  public:
    // internal: sets the message duration; called by channel objects and sendDirect
    void setDuration(simtime_t d) {duration = d;}

    // internal: sets the isReceptionStart() flag
    void setReceptionStart(bool b) {setFlag(FL_ISRECEPTIONSTART, b);}

    // internal convenience method: returns the getId() of the innermost encapsulated message,
    // or itself if there is no encapsulated message
    long getEncapsulationId() const;

    // internal convenience method: returns getTreeId() of the innermost encapsulated message,
    // or itself if there is no encapsulated message
    long getEncapsulationTreeId() const;

    // internal: if encapmsg is shared (sharecount>0), creates a private copy for this packet,
    // and in any case it sets encapmsg's owner to be this object. This method
    // has to be called before any operation on encapmsg, to prevent trouble
    // that may arise from accessing shared message instances. E.g. without calling
    // _detachEncapMsg(), encapmsg's ownerp is unpredictable (may be any previous owner,
    // possibly not even existing any more) which makes even a call to its getFullPath()
    // method dangerous.
    void _detachEncapMsg();

    // internal: delete encapmsg, paying attention to its sharecount (assumes encapmsg!=NULL)
    void _deleteEncapMsg();

    // internal: only to be used by test cases
    int getShareCount() const {return sharecount;}

  public:
    /** @name Constructors, destructor, assignment */
    //@{
    /**
     * Copy constructor.
     */
    cPacket(const cPacket& packet);

    /**
     * Constructor. It takes the packet name, message kind value, and the
     * packet length in bits; all optional.
     */
    explicit cPacket(const char *name=NULL, short kind=0, int64 bitLength=0);

    /**
     * Destructor
     */
    virtual ~cPacket();

    /**
     * Assignment operator. Duplication and the assignment operator work all right with cPacket.
     * The name member is not copied; see cNamedObject's operator=() for more details.
     */
    cPacket& operator=(const cPacket& packet);
    //@}

    /** @name Redefined cObject member functions. */
    //@{

    /**
     * Creates and returns an exact copy of this object.
     * See cObject for more details.
     */
    virtual cPacket *dup() const  {return new cPacket(*this);}

    /**
     * Produces a one-line description of the object's contents.
     * See cObject for more details.
     */
    virtual std::string info() const;

    /**
     * Produces a multi-line description of the object's contents.
     * See cObject for more details.
     */
    virtual std::string detailedInfo() const;

    /**
     * Calls v->visit(this) for each contained object.
     * See cObject for more details.
     */
    virtual void forEachChild(cVisitor *v);

    /**
     * Serializes the object into an MPI send buffer
     * Used by the simulation kernel for parallel execution.
     * See cObject for more details.
     */
    virtual void parsimPack(cCommBuffer *buffer);

    /**
     * Deserializes the object from an MPI receive buffer
     * Used by the simulation kernel for parallel execution.
     * See cObject for more details.
     */
    virtual void parsimUnpack(cCommBuffer *buffer);

    /**
     * Returns true.
     */
    virtual bool isPacket() const {return true;}
    //@}

    /** @name Length and bit error flag */
    //@{
    /**
     * Sets packet length (in bits). When the packet is sent through a
     * channel, packet length affects the transmission duration and the
     * probability of setting the bit error flag.
     */
    virtual void setBitLength(int64 l);

    /**
     * Sets packet length (bytes). This is just a convenience function which
     * invokes setBitLength() with 8*l as argument. The caller must take care
     * that the result does not overflow (i.e. fits into an int64).
     */
    void setByteLength(int64 l)  {setBitLength(l<<3);}

    /**
     * Changes packet length by the given value (bits). This is useful for
     * modeling encapsulation/decapsulation. (See also encapsulate() and
     * decapsulate().) The caller must take care that the result does not
     * overflow (i.e. fits into an int64).
     *
     * The value may be negative (packet length may be decreased too).
     * If the resulting length would be negative, the method throws a
     * cRuntimeError.
     */
    virtual void addBitLength(int64 delta);

    /**
     * Changes packet length by the given value (bytes). This is just a
     * convenience function which invokes addBitLength() with 8*l as argument.
     * The caller must take care that the result does not overflow (i.e.
     * fits into an int64).
     */
    void addByteLength(int64 delta)  {addBitLength(delta<<3);}

    /**
     * Returns the packet length (in bits).
     */
    virtual int64 getBitLength() const  {return len;}

    /**
     * Returns the packet length in bytes, that is, bitlength/8. If bitlength
     * is not a multiple of 8, the result is rounded up.
     */
    int64 getByteLength() const  {return (len+7)>>3;}

    /**
     * Sets the bit error flag.
     */
    virtual void setBitError(bool e) {setFlag(FL_BITERROR,e);}

    /**
     * Returns the bit error flag.
     */
    virtual bool hasBitError() const {return flags&FL_BITERROR;}
    //@}

    /** @name Message encapsulation. */
    //@{

    /**
     * Encapsulates packet in the packet. The packet length gets increased
     * by the length of the encapsulated packet.
     *
     * IMPORTANT NOTE: IT IS FORBIDDEN TO KEEP A POINTER TO A MESSAGE
     * AFTER IT WAS ENCAPSULATED. For performance reasons, encapsulated
     * packets are reference counted, meaning that the encapsulated
     * packet is not duplicated when you duplicate a packet, but rather,
     * both (all) copies share the same packet instance. Any change done
     * to the encapsulated packet would affect other packets as well.
     * Decapsulation (and even calling getEncapsulatedPacket()) will create an
     * own (non-shared) copy of the packet.
     */
    virtual void encapsulate(cPacket *packet);

    /**
     * Decapsulates a packet from the packet object. The length of
     * this packet will be decreased by the length of the encapsulated
     * packet, except if it was zero. If the length would become
     * negative, cRuntimeError is thrown. If there is no encapsulated
     * packet, the method returns NULL.
     */
    virtual cPacket *decapsulate();

    /**
     * Returns a pointer to the encapsulated packet, or NULL if there
     * is no encapsulated packet.
     *
     * IMPORTANT: see notes at encapsulate() about reference counting
     * of encapsulated packets.
     */
    virtual cPacket *getEncapsulatedPacket() const;

    /**
     * DEPRECATED. getEncapsulatedMsg() was renamed to getEncapsulatedPacket(),
     * this method was left for backward compatibility.
     */
    _OPPDEPRECATED cPacket *getEncapsulatedMsg() const {return getEncapsulatedPacket();}

    /**
     * Returns true if the packet contains an encapsulated packet, and false
     * otherwise. This method is potentially more efficient than
     * <tt>getEncapsulatedPacket()!=NULL</tt>, because it does not need to
     * unshare a shared encapsulated packet (see note at encapsulate()).
     */
    virtual bool hasEncapsulatedPacket() const;
    //@}

    /** @name Transmission state */
    //@{
    /**
     * Returns the transmission duration after the packet was sent through
     * a channel with data rate.
     *
     * @see isReceptionStart(), getArrivalTime(), cDatarateChannel
     */
    simtime_t_cref getDuration() const {return duration;}

    /**
     * Tells whether this packet represents the start or the end of the
     * reception, provided the packet has nonzero length and it travelled
     * through a channel with nonzero data rate. This can be configured
     * on the receiving gate (see cGate::setDeliverOnReceptionStart()).
     *
     * @see getArrivalTime(), getDuration(), cDatarateChannel
     */
    bool isReceptionStart() const {return flags & FL_ISRECEPTIONSTART;}
    //@}
};

#ifdef WITHOUT_CPACKET
#define cMessage cPacket /* restore #define in simkerneldefs.h */
#endif

>>>>>>> fbb27938
NAMESPACE_END

#endif

<|MERGE_RESOLUTION|>--- conflicted
+++ resolved
@@ -138,22 +138,9 @@
     void setId(long id) {msgid = id;}
 
   public:
-<<<<<<< HEAD
-=======
     // internal: create an exact clone (including msgid) that doesn't show up in the statistics
     cMessage* privateDup() const;
 
-    // internal: returns the event number which scheduled this event, or the event in which
-    // this message was last delivered to a module. Stored for recording into the event log file.
-    eventnumber_t getPreviousEventNumber() const {return prev_event_num;}
-
-    // internal: sets previousEventNumber.
-    void setPreviousEventNumber(eventnumber_t num) {prev_event_num = num;}
-
-    // internal: used by cMessageHeap.
-    unsigned long getInsertOrder() const {return insertordr;}
-
->>>>>>> fbb27938
     // internal: called by the simulation kernel as part of the send(),
     // scheduleAt() calls to set the values returned by the
     // getSenderModuleId(), getSenderGate(), getSendingTime() methods.
@@ -675,295 +662,7 @@
     //@}
 };
 
-<<<<<<< HEAD
-=======
-
-/**
- * A subclass of cMessage that can be used to represent packets (frames,
- * datagrams, application messages, etc). cPacket adds length (measured in
- * bits or bytes), bit error flag, and encapsulation capability to cMessage.
- * Length and bit error flag are significant when the packet travels through
- * a cDatarateChannel or another channel that supports data rate and/or
- * error modelling.
- *
- * cPacket is rarely used "as is". Typically the user wants to subclass it
- * to create specific packet types for various protocols being modelled.
- * The most convenient way to do that are via message declaration files
- * (.msg), which are translated into C++ classes.
- * An example message declaration:
- *
- * \code
- * packet Datagram
- * {
- *     int destAddr = -1; // destination address
- *     int srcAddr = -1;  // source address
- *     int ttl =  32;     // time to live
- * }
- * \endcode
- *
- * @see cSimpleModule, cDatarateChannel, cPacketQueue
- *
- * @ingroup SimCore
- */
-class SIM_API cPacket : public cMessage
-{
-  private:
-    enum {
-        FL_ISRECEPTIONSTART = 8,
-        FL_BITERROR = 16,
-    };
-    int64 len;            // length of the packet in bits -- used for bit error and transmission delay modeling
-    simtime_t duration;   // transmission duration on last channel with datarate
-    cPacket *encapmsg;    // ptr to the encapsulated message
-    unsigned short sharecount; // num of messages MINUS ONE that have this message encapsulated.
-                               // 0: not shared (not encapsulated or encapsulated in one message);
-                               // 1: shared once (shared among two messages);
-                               // 2: shared twice (shared among three messages); etc.
-                               // on reaching max sharecount a new packet gets created
-
-  private:
-    void copy(const cPacket& packet);
-
-  public:
-    // internal: sets the message duration; called by channel objects and sendDirect
-    void setDuration(simtime_t d) {duration = d;}
-
-    // internal: sets the isReceptionStart() flag
-    void setReceptionStart(bool b) {setFlag(FL_ISRECEPTIONSTART, b);}
-
-    // internal convenience method: returns the getId() of the innermost encapsulated message,
-    // or itself if there is no encapsulated message
-    long getEncapsulationId() const;
-
-    // internal convenience method: returns getTreeId() of the innermost encapsulated message,
-    // or itself if there is no encapsulated message
-    long getEncapsulationTreeId() const;
-
-    // internal: if encapmsg is shared (sharecount>0), creates a private copy for this packet,
-    // and in any case it sets encapmsg's owner to be this object. This method
-    // has to be called before any operation on encapmsg, to prevent trouble
-    // that may arise from accessing shared message instances. E.g. without calling
-    // _detachEncapMsg(), encapmsg's ownerp is unpredictable (may be any previous owner,
-    // possibly not even existing any more) which makes even a call to its getFullPath()
-    // method dangerous.
-    void _detachEncapMsg();
-
-    // internal: delete encapmsg, paying attention to its sharecount (assumes encapmsg!=NULL)
-    void _deleteEncapMsg();
-
-    // internal: only to be used by test cases
-    int getShareCount() const {return sharecount;}
-
-  public:
-    /** @name Constructors, destructor, assignment */
-    //@{
-    /**
-     * Copy constructor.
-     */
-    cPacket(const cPacket& packet);
-
-    /**
-     * Constructor. It takes the packet name, message kind value, and the
-     * packet length in bits; all optional.
-     */
-    explicit cPacket(const char *name=NULL, short kind=0, int64 bitLength=0);
-
-    /**
-     * Destructor
-     */
-    virtual ~cPacket();
-
-    /**
-     * Assignment operator. Duplication and the assignment operator work all right with cPacket.
-     * The name member is not copied; see cNamedObject's operator=() for more details.
-     */
-    cPacket& operator=(const cPacket& packet);
-    //@}
-
-    /** @name Redefined cObject member functions. */
-    //@{
-
-    /**
-     * Creates and returns an exact copy of this object.
-     * See cObject for more details.
-     */
-    virtual cPacket *dup() const  {return new cPacket(*this);}
-
-    /**
-     * Produces a one-line description of the object's contents.
-     * See cObject for more details.
-     */
-    virtual std::string info() const;
-
-    /**
-     * Produces a multi-line description of the object's contents.
-     * See cObject for more details.
-     */
-    virtual std::string detailedInfo() const;
-
-    /**
-     * Calls v->visit(this) for each contained object.
-     * See cObject for more details.
-     */
-    virtual void forEachChild(cVisitor *v);
-
-    /**
-     * Serializes the object into an MPI send buffer
-     * Used by the simulation kernel for parallel execution.
-     * See cObject for more details.
-     */
-    virtual void parsimPack(cCommBuffer *buffer);
-
-    /**
-     * Deserializes the object from an MPI receive buffer
-     * Used by the simulation kernel for parallel execution.
-     * See cObject for more details.
-     */
-    virtual void parsimUnpack(cCommBuffer *buffer);
-
-    /**
-     * Returns true.
-     */
-    virtual bool isPacket() const {return true;}
-    //@}
-
-    /** @name Length and bit error flag */
-    //@{
-    /**
-     * Sets packet length (in bits). When the packet is sent through a
-     * channel, packet length affects the transmission duration and the
-     * probability of setting the bit error flag.
-     */
-    virtual void setBitLength(int64 l);
-
-    /**
-     * Sets packet length (bytes). This is just a convenience function which
-     * invokes setBitLength() with 8*l as argument. The caller must take care
-     * that the result does not overflow (i.e. fits into an int64).
-     */
-    void setByteLength(int64 l)  {setBitLength(l<<3);}
-
-    /**
-     * Changes packet length by the given value (bits). This is useful for
-     * modeling encapsulation/decapsulation. (See also encapsulate() and
-     * decapsulate().) The caller must take care that the result does not
-     * overflow (i.e. fits into an int64).
-     *
-     * The value may be negative (packet length may be decreased too).
-     * If the resulting length would be negative, the method throws a
-     * cRuntimeError.
-     */
-    virtual void addBitLength(int64 delta);
-
-    /**
-     * Changes packet length by the given value (bytes). This is just a
-     * convenience function which invokes addBitLength() with 8*l as argument.
-     * The caller must take care that the result does not overflow (i.e.
-     * fits into an int64).
-     */
-    void addByteLength(int64 delta)  {addBitLength(delta<<3);}
-
-    /**
-     * Returns the packet length (in bits).
-     */
-    virtual int64 getBitLength() const  {return len;}
-
-    /**
-     * Returns the packet length in bytes, that is, bitlength/8. If bitlength
-     * is not a multiple of 8, the result is rounded up.
-     */
-    int64 getByteLength() const  {return (len+7)>>3;}
-
-    /**
-     * Sets the bit error flag.
-     */
-    virtual void setBitError(bool e) {setFlag(FL_BITERROR,e);}
-
-    /**
-     * Returns the bit error flag.
-     */
-    virtual bool hasBitError() const {return flags&FL_BITERROR;}
-    //@}
-
-    /** @name Message encapsulation. */
-    //@{
-
-    /**
-     * Encapsulates packet in the packet. The packet length gets increased
-     * by the length of the encapsulated packet.
-     *
-     * IMPORTANT NOTE: IT IS FORBIDDEN TO KEEP A POINTER TO A MESSAGE
-     * AFTER IT WAS ENCAPSULATED. For performance reasons, encapsulated
-     * packets are reference counted, meaning that the encapsulated
-     * packet is not duplicated when you duplicate a packet, but rather,
-     * both (all) copies share the same packet instance. Any change done
-     * to the encapsulated packet would affect other packets as well.
-     * Decapsulation (and even calling getEncapsulatedPacket()) will create an
-     * own (non-shared) copy of the packet.
-     */
-    virtual void encapsulate(cPacket *packet);
-
-    /**
-     * Decapsulates a packet from the packet object. The length of
-     * this packet will be decreased by the length of the encapsulated
-     * packet, except if it was zero. If the length would become
-     * negative, cRuntimeError is thrown. If there is no encapsulated
-     * packet, the method returns NULL.
-     */
-    virtual cPacket *decapsulate();
-
-    /**
-     * Returns a pointer to the encapsulated packet, or NULL if there
-     * is no encapsulated packet.
-     *
-     * IMPORTANT: see notes at encapsulate() about reference counting
-     * of encapsulated packets.
-     */
-    virtual cPacket *getEncapsulatedPacket() const;
-
-    /**
-     * DEPRECATED. getEncapsulatedMsg() was renamed to getEncapsulatedPacket(),
-     * this method was left for backward compatibility.
-     */
-    _OPPDEPRECATED cPacket *getEncapsulatedMsg() const {return getEncapsulatedPacket();}
-
-    /**
-     * Returns true if the packet contains an encapsulated packet, and false
-     * otherwise. This method is potentially more efficient than
-     * <tt>getEncapsulatedPacket()!=NULL</tt>, because it does not need to
-     * unshare a shared encapsulated packet (see note at encapsulate()).
-     */
-    virtual bool hasEncapsulatedPacket() const;
-    //@}
-
-    /** @name Transmission state */
-    //@{
-    /**
-     * Returns the transmission duration after the packet was sent through
-     * a channel with data rate.
-     *
-     * @see isReceptionStart(), getArrivalTime(), cDatarateChannel
-     */
-    simtime_t_cref getDuration() const {return duration;}
-
-    /**
-     * Tells whether this packet represents the start or the end of the
-     * reception, provided the packet has nonzero length and it travelled
-     * through a channel with nonzero data rate. This can be configured
-     * on the receiving gate (see cGate::setDeliverOnReceptionStart()).
-     *
-     * @see getArrivalTime(), getDuration(), cDatarateChannel
-     */
-    bool isReceptionStart() const {return flags & FL_ISRECEPTIONSTART;}
-    //@}
-};
-
-#ifdef WITHOUT_CPACKET
-#define cMessage cPacket /* restore #define in simkerneldefs.h */
+NAMESPACE_END
+
 #endif
 
->>>>>>> fbb27938
-NAMESPACE_END
-
-#endif
-
