//==========================================================================
//   CCHANNEL.H  -  header for
//                     OMNeT++/OMNEST
//            Discrete System Simulation in C++
//
//
//  Declaration of the following classes:
//    cChannel : channel class
//
//==========================================================================

/*--------------------------------------------------------------*
  Copyright (C) 1992-2008 Andras Varga
  Copyright (C) 2006-2008 OpenSim Ltd.

  This file is distributed WITHOUT ANY WARRANTY. See the file
  `license' for details on this and other legal matters.
*--------------------------------------------------------------*/

#ifndef __CCHANNEL_H
#define __CCHANNEL_H

#include "ccomponent.h"
#include "ccomponenttype.h"

NAMESPACE_BEGIN

class cGate;
class cMessage;


/**
 * Base class for channels.
 *
 * @ingroup SimCore
 */
class SIM_API cChannel : public cComponent //implies noncopyable
{
  protected:
    cGate *srcgatep; // gate the channel is attached to
    int connId;      // for cChannel::getProperties(); usually the NED connection element's id

  public:
    // internal: called from cGate
    void setSourceGate(cGate *g) {srcgatep=g;}

    // internal: sets/gets connId
    void setConnectionId(int id) {connId = id;}
    int getConnectionId() {return connId;}

    // internal: called from callInitialize(). Does one stage for this
    // channel, and returns true if there's more stages to do
    virtual bool initializeChannel(int stage);

    // internal: overridden to perform additional checks
    virtual void finalizeParameters();

  public:
    /**
     * Allows for returning multiple values from the process() method.
     * The constructor initializes all fields to zero.
     */
    struct result_t {
<<<<<<< HEAD
        result_t() : delay(SIMTIME_ZERO), duration(SIMTIME_ZERO), deleteMessage(false) {}
        simtime_t delay;     //< propagation delay
        simtime_t duration;  //< transmission duration
        bool deleteMessage;  //< whether the channel is losing the message
=======
        result_t() : delay(SIMTIME_ZERO), duration(SIMTIME_ZERO), discard(false) {}
        simtime_t delay;     //< propagation delay
        simtime_t duration;  //< transmission duration
        bool discard;        //< whether the channel has lost the message
>>>>>>> cfad593b
    };

  public:
    /** @name Constructors, destructor */
    //@{
    /**
     * Constructor.
     */
    explicit cChannel(const char *name=NULL);

    /**
     * Destructor.
     */
    virtual ~cChannel();
    //@}

    /** @name Redefined cObject member functions. */
    //@{
    /**
     * Produces a one-line description of the object's contents.
     * See cObject for more details.
     */
    virtual std::string info() const;

    /**
     * Calls v->visit(this) for each contained object.
     * See cObject for more details.
     */
    virtual void forEachChild(cVisitor *v);

    /**
     * Serializes the object into a buffer.
     */
    virtual void parsimPack(cCommBuffer *buffer);

    /**
     * Deserializes the object from a buffer.
     */
    virtual void parsimUnpack(cCommBuffer *buffer);
    //@}

    /** @name Public methods for invoking initialize()/finish(), redefined from cComponent.
     * initialize(), numInitStages(), and finish() are themselves also declared in
     * cComponent, and can be redefined in channel classes by the user to perform
     * initialization and finalization (result recording, etc) tasks.
     */
    //@{
    /**
     * Interface for calling initialize() from outside. Implementation
     * performs multi-stage initialization for this channel object.
     */
    virtual void callInitialize();

    /**
     * Interface for calling initialize() from outside. It does a single stage
     * of initialization, and returns <tt>true</tt> if more stages are required.
     */
    virtual bool callInitialize(int stage);

    /**
     * Interface for calling finish() from outside.
     */
    virtual void callFinish();
    //@}

    /** @name Channel information. */
    //@{
    /**
     * Returns the compound module containing this channel. That is,
     * the channel is either between two submodules of getParentModule(),
     * or between getParentModule() and one of its submodules.
     * (For completeness, it may also connect two gates of getParentModule()
     * on the inside).
     */
    virtual cModule *getParentModule() const;

    /**
     * Convenience method: casts the return value of getComponentType() to cChannelType.
     */
    cChannelType *getChannelType() const  {return (cChannelType *)getComponentType();}

    /**
     * Return the properties for this channel. Properties cannot be changed
     * at runtime. Redefined from cComponent.
     */
    virtual cProperties *getProperties() const;

    /**
     * Returns the gate this channel is attached to.
     */
    cGate *getSourceGate() const  {return srcgatep;}

    /**
     * Returns true if the channel models a nonzero-duration transmission,
     * that is, sets the duration field of cPacket. Only one transmission
     * channel is allowed per connection path (see cGate methods getPreviousGate(),
     * getNextGate(), getPathStartGate(), getPathEndGate()).
     */
    virtual bool isTransmissionChannel() const = 0;
    //@}

    /** @name Channel functionality */
    //@{
    /**
     * This method encapsulates the channel's functionality. The method should
     * model the transmission of the given message starting at the given t time,
     * and store the results (propagation delay, transmission duration,
<<<<<<< HEAD
     * deleteMessage flag) in the result object. Only the relevant fields
=======
     * discard flag) in the result object. Only the relevant fields
>>>>>>> cfad593b
     * in the result object need to be changed, others can be left untouched.
     *
     * Transmission duration and bit error modeling only applies to packets
     * (i.e. to instances of cPacket, where cMessage's isPacket() returns true),
<<<<<<< HEAD
     * it should be skipped for non-packet messages.
     *
     * If the transmission duration is nonzero, it is the method's responsibility
     * to call <tt>setDuration(duration)</tt> on the packet. As a result of bit
     * error modeling, the method may set the packet's bit error flag.
     *
     * If the method sets the deleteMessage flag in the result object, that
     * means that the message object should be deleted by the caller; this
     * facility can be used to model that the message gets lost in the channel.
=======
     * it should be skipped for non-packet messages. The method does not need
     * to call the <tt>setDuration(duration)</tt> method on the packet; this is
     * done by the simulation kernel. However, the method should call
     * <tt>setBitError(true)</tt> on the packet if error modeling results
     * in bit errors.
     *
     * If the method sets the discard flag in the result object, it means
     * that the message object should be deleted by the simulation kernel;
     * this facility can be used to model that the message gets lost in the
     * channel.
     *
     * The method does not need to throw error on overlapping transmissions,
     * or if the packet's duration field is already set; these checks are
     * done by the simulation kernel before process() is called.
>>>>>>> cfad593b
     */
    virtual void process(cMessage *msg, simtime_t t, result_t& result) = 0;

    /**
     * For transmission channels: Returns the simulation time
     * the sender gate will finish transmitting. If the gate is not
     * currently transmitting, the result is unspecified but less or equal
     * the current simulation time.
     *
     * @see isTransmissionChannel(), isBusy(), cDatarateChannel
     */
    virtual simtime_t getTransmissionFinishTime() const = 0;

    /**
     * For channels that support datarate: Returns whether the sender gate
     * is currently transmitting, ie. whether transmissionFinishTime()
     * is greater than the current simulation time.
     *
     * @see isTransmissionChannel(), getTransmissionFinishTime(), cDatarateChannel
     */
    virtual bool isBusy() const;
    //@}
};


/**
 * Channel with zero propagation delay, zero transmission delay (infinite
 * datarate), and always enabled.
 *
 * @ingroup SimCore
 */
class SIM_API cIdealChannel : public cChannel //implies noncopyable
{
  public:
    /** @name Constructors, destructor */
    //@{
    /**
     * Constructor. This is only for internal purposes, and should not
     * be used when creating channels dynamically; use the create()
     * factory method instead.
     */
    explicit cIdealChannel(const char *name=NULL) : cChannel(name) {}

    /**
     * Destructor.
     */
    virtual ~cIdealChannel() {}

    /**
     * Utility function for dynamic channel creation. Equivalent to
     * <tt>cChannelType::getIdealChannelType()->create(name)</tt>.
     */
    static cIdealChannel *create(const char *name);
    //@}

    /** @name Redefined cChannel member functions. */
    //@{
    /**
     * The cIdealChannel implementation of this method does nothing.
     */
    virtual void process(cMessage *msg, simtime_t t, result_t& result) {}

    /**
     * The cIdealChannel implementation of this method always returns false.
     */
    virtual bool isTransmissionChannel() const {return false;}

    /**
     * The cIdealChannel implementation of this method always returns zero.
     */
    virtual simtime_t getTransmissionFinishTime() const {return SIMTIME_ZERO;}

    /**
     * The cIdealChannel implementation of this method always returns false.
     */
    virtual bool isBusy() const {return false;}
    //@}
};

NAMESPACE_END


#endif

<|MERGE_RESOLUTION|>--- conflicted
+++ resolved
@@ -61,17 +61,10 @@
      * The constructor initializes all fields to zero.
      */
     struct result_t {
-<<<<<<< HEAD
-        result_t() : delay(SIMTIME_ZERO), duration(SIMTIME_ZERO), deleteMessage(false) {}
-        simtime_t delay;     //< propagation delay
-        simtime_t duration;  //< transmission duration
-        bool deleteMessage;  //< whether the channel is losing the message
-=======
         result_t() : delay(SIMTIME_ZERO), duration(SIMTIME_ZERO), discard(false) {}
         simtime_t delay;     //< propagation delay
         simtime_t duration;  //< transmission duration
         bool discard;        //< whether the channel has lost the message
->>>>>>> cfad593b
     };
 
   public:
@@ -179,26 +172,11 @@
      * This method encapsulates the channel's functionality. The method should
      * model the transmission of the given message starting at the given t time,
      * and store the results (propagation delay, transmission duration,
-<<<<<<< HEAD
-     * deleteMessage flag) in the result object. Only the relevant fields
-=======
      * discard flag) in the result object. Only the relevant fields
->>>>>>> cfad593b
      * in the result object need to be changed, others can be left untouched.
      *
      * Transmission duration and bit error modeling only applies to packets
      * (i.e. to instances of cPacket, where cMessage's isPacket() returns true),
-<<<<<<< HEAD
-     * it should be skipped for non-packet messages.
-     *
-     * If the transmission duration is nonzero, it is the method's responsibility
-     * to call <tt>setDuration(duration)</tt> on the packet. As a result of bit
-     * error modeling, the method may set the packet's bit error flag.
-     *
-     * If the method sets the deleteMessage flag in the result object, that
-     * means that the message object should be deleted by the caller; this
-     * facility can be used to model that the message gets lost in the channel.
-=======
      * it should be skipped for non-packet messages. The method does not need
      * to call the <tt>setDuration(duration)</tt> method on the packet; this is
      * done by the simulation kernel. However, the method should call
@@ -213,7 +191,6 @@
      * The method does not need to throw error on overlapping transmissions,
      * or if the packet's duration field is already set; these checks are
      * done by the simulation kernel before process() is called.
->>>>>>> cfad593b
      */
     virtual void process(cMessage *msg, simtime_t t, result_t& result) = 0;
 
